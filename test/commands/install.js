--- conflicted
+++ resolved
@@ -20,14 +20,9 @@
 import assert from "assert";
 import semver from "semver";
 
-<<<<<<< HEAD
+let stream = require("stream");
 let test = require("ava");
 let path = require("path");
-=======
-let stream = require("stream");
-let test   = require("ava");
-let path   = require("path");
->>>>>>> 4b45c44d
 
 let fixturesLoc = path.join(__dirname, "..", "fixtures", "install");
 
@@ -49,7 +44,6 @@
   return new Lockfile(lockfile, strict, save);
 }
 
-<<<<<<< HEAD
 async function run(
   flags: Object,
   args: Array<string>,
@@ -57,9 +51,6 @@
   checkInstalled: ?(config: Config, reporter: Reporter) => ?Promise<void>,
   beforeInstall: ?(cwd: string) => ?Promise<void>
 ) {
-  let reporter = new reporters.NoopReporter;
-=======
-async function run(flags, args, name, checkInstalled, beforeInstall) {
   let out = "";
   let stdout = new stream.Writable({
     write(data) {
@@ -68,7 +59,6 @@
   });
 
   let reporter = new reporters.ConsoleReporter({ stdout, stderr: stdout });
->>>>>>> 4b45c44d
 
   let cwd = path.join(fixturesLoc, name);
 

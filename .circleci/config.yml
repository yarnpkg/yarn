--- conflicted
+++ resolved
@@ -122,37 +122,6 @@
           root: ~/project
           paths:
             - yarn
-<<<<<<< HEAD
-  test-pkg-tests-linux-node13:
-    <<: *docker_defaults
-    docker:
-      - image: node:13
-    <<: *pkg_tests
-  test-pkg-tests-linux-node12:
-    <<: *docker_defaults
-    docker:
-      - image: node:12.18.2
-    <<: *pkg_tests
-  test-pkg-tests-linux-node10:
-    <<: *docker_defaults
-    docker:
-      - image: node:10
-    <<: *pkg_tests
-  test-pkg-tests-linux-node8:
-    <<: *docker_defaults
-    <<: *pkg_tests
-#  test-linux-node13:
-#    <<: *docker_defaults
-#    docker:
-#      - image: node:13
-#    <<: *test_steps
-#  test-linux-node12:
-#    <<: *docker_defaults
-#    docker:
-#      - image: node:12
-#    <<: *test_steps
-=======
->>>>>>> 015b20b3
   test-linux-node10:
     <<: *docker_defaults
     docker:

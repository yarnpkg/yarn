--- conflicted
+++ resolved
@@ -4,15 +4,11 @@
 
 ## Master
 
-<<<<<<< HEAD
+- Fixes the offline mirror filenames when using Verdaccio
+
+  [#7499](https://github.com/yarnpkg/yarn/pull/7499) - [**xv2**](https://github.com/xv2)
+
 - Fixes using `link:.` to refer to the package folder
-=======
-- Fixes the offline mirror filenames when using Verdaccio
-
-  [#7499](https://github.com/yarnpkg/yarn/pull/7499) - [**xv2**](https://github.com/xv2)
-
-- Update fixture certificates to prevent false negatives during testing
->>>>>>> b8af7e05
 
   [#7512](https://github.com/yarnpkg/yarn/pull/7512) - [**Maël Nison**](https://twitter.com/arcanis)
 

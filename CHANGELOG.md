--- conflicted
+++ resolved
@@ -4,15 +4,13 @@
 
 ## Master
 
-<<<<<<< HEAD
 - Fixes `npm_config_` environment variable parsing to support those prefixed with underscore (ex: `_auth`)
 
   [#7070](https://github.com/yarnpkg/yarn/pull/7070) - [**Nicholas Boll**](https://github.com/NicholasBoll)
-=======
+
 - Fixes yarn `upgrade --latest` for dependencies using `>` or `>=` range specifier
 
   [#7080](https://github.com/yarnpkg/yarn/pull/7080) - [**Xukai Wu**](https://github.com/shilcare)
->>>>>>> 82d5891f
 
 - Fixes `--modules-folder` handling in several places (ex: `yarn check` now respects `--modules-folder`)
 

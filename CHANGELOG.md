--- conflicted
+++ resolved
@@ -4,11 +4,10 @@
 
 ## Master
 
-<<<<<<< HEAD
 - Fixes a bug where non-zero exit codes were converted to a generic 1 when running `yarn run`
 
   [#6926](https://github.com/yarnpkg/yarn/pull/6926) - [**Kyle Fang**](https://github.com/zhigang1992)
-=======
+
 - Fixes production / development reporting when running `yarn audit`
 
   [#6970](https://github.com/yarnpkg/yarn/pull/6970) - [**Adam Richardson**](https://github.com/as3richa)
@@ -54,7 +53,6 @@
 - Fixes yarn `upgrade --scope` when using exotic (github) dependencies
 
   [#7017](https://github.com/yarnpkg/yarn/pull/7017) - [**Jeff Valore**](https://twitter.com/codingwithspike)
->>>>>>> d4a46a5a
 
 - Fixes occasionally mismatching upper/lowecases of drive letters in win32 pnp check
 

# Changelog

Please add one entry in this file for each change in Yarn's behavior. Use the same format for all entries, including the third-person verb. Make sure you don't add more than one line of text to keep it clean. Thanks!

## Master

<<<<<<< HEAD
- Reverts a behavior causing boggus interactions between PowerShell and `yarn global`

  [#6954](https://github.com/yarnpkg/yarn/pull/6954) - [**briman0094**](https://github.com/briman0094)
=======
- Fixes a bug where non-zero exit codes were converted to a generic 1 when running `yarn run`

  [#6926](https://github.com/yarnpkg/yarn/pull/6926) - [**Kyle Fang**](https://github.com/zhigang1992)
>>>>>>> bb69888f

- Fixes production / development reporting when running `yarn audit`

  [#6970](https://github.com/yarnpkg/yarn/pull/6970) - [**Adam Richardson**](https://github.com/as3richa)

## 1.15.0

- Removes `--scripts-prepend-node-path` as Yarn's default behavior makes this obsolete

  [#7057](https://github.com/yarnpkg/yarn/pull/7057/files) - [**Jason Grout**](https://github.com/jasongrout)

- Fixes the advisory link printed by `yarn audit`

  [#7091](https://github.com/yarnpkg/yarn/pull/7091) - [**Jakob Krigovsky**](https://github.com/sonicdoe)

- Fixes `npm_config_` environment variable parsing to support those prefixed with underscore (ex: `_auth`)

  [#7070](https://github.com/yarnpkg/yarn/pull/7070) - [**Nicholas Boll**](https://github.com/NicholasBoll)

- Fixes yarn `upgrade --latest` for dependencies using `>` or `>=` range specifier

  [#7080](https://github.com/yarnpkg/yarn/pull/7080) - [**Xukai Wu**](https://github.com/shilcare)

- Fixes `--modules-folder` handling in several places (ex: `yarn check` now respects `--modules-folder`)

  [#6850](https://github.com/yarnpkg/yarn/pull/6850) - [**Jeff Valore**](https://twitter.com/codingwithspike)

- Removes `rootModuleFolders` (internal variable which wasn't used anywhere)

  [#6846](https://github.com/yarnpkg/yarn/pull/6846) - [**Jeff Valore**](https://twitter.com/codingwithspike)

- Adds support for setting `global-folder` from `.yarnrc` files

  [#7056](https://github.com/yarnpkg/yarn/pull/7056) - [**Hsiao-nan Cheung**](https://github.com/niheaven)

- Makes `yarn version` cancellable via ctrl-c or empty string

  [#7064](https://github.com/yarnpkg/yarn/pull/7064) - [**Olle Lauri Boström**](https://github.com/ollelauribostrom)

- Adds support for `yarn policies set-version berry`

  [#7041](https://github.com/yarnpkg/yarn/pull/7041/files) - [**Maël Nison**](https://twitter.com/arcanis)

- Fixes yarn `upgrade --scope` when using exotic (github) dependencies

  [#7017](https://github.com/yarnpkg/yarn/pull/7017) - [**Jeff Valore**](https://twitter.com/codingwithspike)

- Fixes occasionally mismatching upper/lowecases of drive letters in win32 pnp check

  [#7007](https://github.com/yarnpkg/yarn/pull/7007) - [**Christoph Werner**](https://github.com/codepunkt)

- Fixes the error reporting for non-HTTP network errors (such as invalid certificates)

  [#6968](https://github.com/yarnpkg/yarn/pull/6968) - [**Chih-Hsuan Yen**](https://github.com/yan12125)

- Changes the location where the `--require ./.pnp.js` flag gets added into `NODE_OPTIONS`: now at the front (bis)

  [#6951](https://github.com/yarnpkg/yarn/pull/6951) - [**John-David Dalton**](https://twitter.com/jdalton)

- Packages won't be auto-unplugged anymore if `ignore-scripts` is set in the yarnrc file

  [#6983](https://github.com/yarnpkg/yarn/pull/6983) - [**Micha Reiser**](https://github.com/MichaReiser)

## 1.14.0

- Improves PnP compatibility with Node 6

  [#6871](https://github.com/yarnpkg/yarn/pull/6871) - [**Robert Jackson**](https://github.com/rwjblue)

- Fixes PnP detection with workspaces (`installConfig` is now read at the top-level)

  [#6878](https://github.com/yarnpkg/yarn/pull/6878) - [**Maël Nison**](https://twitter.com/arcanis)

- Fixes an interaction between `yarn pack` and bundled dependencies

  [#6908](https://github.com/yarnpkg/yarn/pull/6908) - [**Travis Hoover**](https://twitter.com/thoov)

- Adds support for `GITHUB_TOKEN` in `yarn policies set-version`

  [#6912](https://github.com/yarnpkg/yarn/pull/6912) - [**Billy Vong**](https://github.com/billyvg)

- Fixes an issue where `resolve` would forward an incomplete basedir to the PnP hook

  [#6882](https://github.com/yarnpkg/yarn/pull/6882) - [**Zoran Regvart**](https://github.com/zregvart)

- Fixes the command that `yarn unlink` recommends to run as a followup (now `yarn install --force`)

  [#6931](https://github.com/yarnpkg/yarn/pull/6931) - [**Justin Sacbibit**](https://github.com/justinsacbibit)

- Changes the location where the `--require ./.pnp.js` flag gets added into `NODE_OPTIONS`: now at the front

  [#6942](https://github.com/yarnpkg/yarn/pull/6942) - [**John-David Dalton**](https://twitter.com/jdalton)

- Fixes a bug where `os` and `platform` requirements weren't properly checked when `engines` was missing

  [#6976](https://github.com/yarnpkg/yarn/pull/6976) - [**Micha Reiser**](https://github.com/MichaReiser)

## 1.13.0

- Implements a new `package.json` field: `peerDependenciesMeta`

  [#6671](https://github.com/yarnpkg/yarn/pull/6671) - [**Maël Nison**](https://twitter.com/arcanis)

- Adds an `optional` settings to `peerDependenciesMeta` to silence missing peer dependency warnings

  [#6671](https://github.com/yarnpkg/yarn/pull/6671) - [**Maël Nison**](https://twitter.com/arcanis)

- Implements `yarn policies set-version [range]`. Check [the documentation]() for usage & tips.

  [#6673](https://github.com/yarnpkg/yarn/pull/6673) - [**Maël Nison**](https://twitter.com/arcanis)

- Fixes a resolution issue when a package had an invalid `main` entry

  [#6682](https://github.com/yarnpkg/yarn/pull/6682) - [**Maël Nison**](https://twitter.com/arcanis)

- Decreases the size of the generated `$PATH` environment variable for a better Windows support

  [#6683](https://github.com/yarnpkg/yarn/issues/6683) - [**Rowan Lonsdale**](https://github.com/hWorblehat)

- Fixes postinstall scripts for third-party packages when they were referencing a binary from their own dependencies

  [#6712](https://github.com/yarnpkg/yarn/pull/6712) - [**Maël Nison**](https://twitter.com/arcanis)

- Fixes yarn audit exit code overflow

  [#6748](https://github.com/yarnpkg/yarn/issues/6748) - [**Andrey Vetlugin**](https://github.com/antrew)

- Stops automatically unplugging packages with postinstall script when running under `--ignore-scripts`

  [#6820](https://github.com/yarnpkg/yarn/pull/6820) - [**Maël Nison**](https://twitter.com/arcanis)

- Adds transparent support for the [`resolve`](https://github.com/browserify/resolve) package when using Plug'n'Play

  [#6816](https://github.com/yarnpkg/yarn/pull/6816) - [**Maël Nison**](https://twitter.com/arcanis)

- Properly reports the error codes when the npm registry throws 500's

  [#6817](https://github.com/yarnpkg/yarn/pull/6817) - [**Maël Nison**](https://twitter.com/arcanis)

## 1.12.3

**Important:** This release contains a cache bump. It will cause the very first install following the upgrade to take slightly more time, especially if you don't use the [Offline Mirror](https://yarnpkg.com/blog/2016/11/24/offline-mirror/) feature. After that everything will be back to normal.

- Fixes an issue with `yarn audit` when using workspaces

  [#6625](https://github.com/yarnpkg/yarn/pull/6639) - [**Jeff Valore**](https://twitter.com/codingwithspike)

- Uses `NODE_OPTIONS` to instruct Node to load the PnP hook, instead of raw CLI arguments

  **Caveat:** This change might cause issues for PnP users having a space inside their cwd (cf [nodejs/node#24065](https://github.com/nodejs/node/pull/24065))

  [#6479](https://github.com/yarnpkg/yarn/pull/6629) - [**Maël Nison**](https://twitter.com/arcanis)

- Fixes Gulp when used with Plug'n'Play

  [#6623](https://github.com/yarnpkg/yarn/pull/6623) - [**Maël Nison**](https://twitter.com/arcanis)

- Fixes an issue with `yarn audit` when the root package was missing a name

  [#6611](https://github.com/yarnpkg/yarn/pull/6611) - [**Jack Zhao**](https://github.com/bugzpodder)

- Fixes an issue with `yarn audit` when a package was depending on an empty range

  [#6611](https://github.com/yarnpkg/yarn/pull/6611) - [**Jack Zhao**](https://github.com/bugzpodder)

- Fixes an issue with how symlinks are setup into the cache on Windows

  [#6621](https://github.com/yarnpkg/yarn/pull/6621) - [**Yoad Snapir**](https://github.com/yoadsn)

- Upgrades `inquirer`, fixing `upgrade-interactive` for users using both Node 10 and Windows

  [#6635](https://github.com/yarnpkg/yarn/pull/6635) - [**Philipp Feigl**](https://github.com/pfeigl)

- Exposes the path to the PnP file using `require.resolve('pnpapi')`

  [#6643](https://github.com/yarnpkg/yarn/pull/6643) - [**Maël Nison**](https://twitter.com/arcanis)

## 1.12.2

This release doesn't actually exists and was caused by a quirk in our systems.

## 1.12.1

- Ensures the engine check is ran before showing the UI for `upgrade-interactive`

  [#6536](https://github.com/yarnpkg/yarn/pull/6536) - [**Orta Therox**](https://github.com/orta)

- Restores Node v4 support by downgrading `cli-table3`

  [#6535](https://github.com/yarnpkg/yarn/pull/6535) - [**Mark Stacey**](https://github.com/Gudahtt)

- Prevents infinite loop when parsing corrupted lockfiles with unterminated strings

  [#4965](https://github.com/yarnpkg/yarn/pull/4965) - [**Ryan Hendrickson**](https://github.com/rhendric)

- Environment variables now have to **start** with `YARN_` (instead of just contain it) to be considered

  [#6518](https://github.com/yarnpkg/yarn/pull/6518) - [**Michael Gmelin**](https://blog.grem.de)

- Fixes the `extensions` option when used by `resolveRequest`

  [#6479](https://github.com/yarnpkg/yarn/pull/6479) - [**Maël Nison**](https://twitter.com/arcanis)

- Fixes handling of empty string entries for `bin` in package.json

  [#6515](https://github.com/yarnpkg/yarn/pull/6515) - [**Ryan Burrows**](https://github.com/rhburrows)

- Adds support for basic auth for registries with paths, such as artifactory

  [#5322](https://github.com/yarnpkg/yarn/pull/5322) - [**Karolis Narkevicius**](https://twitter.com/KidkArolis)

- Adds 2FA (Two Factor Authentication) support to publish & alike

  [#6555](https://github.com/yarnpkg/yarn/pull/6555) - [**Krzysztof Zbudniewek**](https://github.com/neonowy)

- Fixes how the `files` property is interpreted to bring it in line with npm

  [#6562](https://github.com/yarnpkg/yarn/pull/6562) - [**Bertrand Marron**](https://github.com/tusbar)

- Fixes Yarn invocations on Darwin when the `yarn` binary was symlinked

  [#6568](https://github.com/yarnpkg/yarn/pull/6568) - [**Hidde Boomsma**](https://github.com/hboomsma)

- Fixes `require.resolve` when used together with the `paths` option

  [#6565](https://github.com/yarnpkg/yarn/pull/6565) - [**Maël Nison**](https://twitter.com/arcanis)

## 1.12.0

- Adds initial support for PnP on Windows

  [#6447](https://github.com/yarnpkg/yarn/pull/6447) - [**John-David Dalton**](https://twitter.com/jdalton)

- Adds `yarn audit` (and the `--audit` flag for all installs)

  [#6409](https://github.com/yarnpkg/yarn/pull/6409) - [**Jeff Valore**](https://github.com/rally25rs)

- Adds a special logic to PnP for ESLint compatibility (temporary, until [eslint/eslint#10125](https://github.com/eslint/eslint/issues/10125) is fixed)

  [#6449](https://github.com/yarnpkg/yarn/pull/6449) - [**Maël Nison**](https://twitter.com/arcanis)

- Makes the PnP hook inject a `process.versions.pnp` variable when setup (equals to `VERSIONS.std`)

  [#6464](https://github.com/yarnpkg/yarn/pull/6464) - [**Maël Nison**](https://twitter.com/arcanis)

- Disables by default (configurable) the automatic migration of the `integrity` field. **It will be re-enabled in 2.0.**

  [#6465](https://github.com/yarnpkg/yarn/pull/6465) - [**Maël Nison**](https://twitter.com/arcanis)

- Fixes the display name of the faulty package when the NPM registry returns corrupted data

  [#6455](https://github.com/yarnpkg/yarn/pull/6455) - [**Grey Baker**](https://github.com/greysteil)

- Prevents crashes when running `yarn outdated` and the NPM registry forgets to return the `latest` tag

  [#6454](https://github.com/yarnpkg/yarn/pull/6454) - [**mad-mike**](https://github.com/mad-mike)

- Fixes `yarn run` when used together with workspaces and PnP

  [#6444](https://github.com/yarnpkg/yarn/pull/6444) - [**Maël Nison**](https://twitter.com/arcanis)

- Fixes an edge case when peer dependencies were resolved multiple levels deep (`webpack-dev-server`)

  [#6443](https://github.com/yarnpkg/yarn/pull/6443) - [**Maël Nison**](https://twitter.com/arcanis)<|MERGE_RESOLUTION|>--- conflicted
+++ resolved
@@ -4,15 +4,13 @@
 
 ## Master
 
-<<<<<<< HEAD
 - Reverts a behavior causing boggus interactions between PowerShell and `yarn global`
 
   [#6954](https://github.com/yarnpkg/yarn/pull/6954) - [**briman0094**](https://github.com/briman0094)
-=======
+
 - Fixes a bug where non-zero exit codes were converted to a generic 1 when running `yarn run`
 
   [#6926](https://github.com/yarnpkg/yarn/pull/6926) - [**Kyle Fang**](https://github.com/zhigang1992)
->>>>>>> bb69888f
 
 - Fixes production / development reporting when running `yarn audit`
 

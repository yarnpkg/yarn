--- conflicted
+++ resolved
@@ -4,15 +4,13 @@
 
 ## Master
 
-<<<<<<< HEAD
 - Allow `global-folder` to be set in `.yarnrc`.
 
   [#7056](https://github.com/yarnpkg/yarn/pull/7056) - [**Hsiao-nan Cheung**](https://github.com/niheaven)
-=======
+
 - Adds support for `yarn policies set-version berry`
 
   [#7041](https://github.com/yarnpkg/yarn/pull/7041/files) - [**Maël Nison**](https://twitter.com/arcanis)
->>>>>>> ea813932
 
 - Fix yarn `upgrade --scope` when using exotic (github) dependencies.
 

--- conflicted
+++ resolved
@@ -4,15 +4,11 @@
 
 ## Master
 
-<<<<<<< HEAD
 - Adds package location to JSON output of `yarn list`.
 
   [#7462](https://github.com/yarnpkg/yarn/pull/7462) - [**Krzysztof Pawlik**](https://github.com/krzysztof-pawlik-gat)
 
-- Update fixture certificates to prevent false negatives during testing
-=======
 - Fixes the offline mirror filenames when using Verdaccio
->>>>>>> 53d80042
 
   [#7499](https://github.com/yarnpkg/yarn/pull/7499) - [**xv2**](https://github.com/xv2)
 

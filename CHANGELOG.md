--- conflicted
+++ resolved
@@ -4,11 +4,10 @@
 
 ## Master
 
-<<<<<<< HEAD
 - Adds package location to JSON output of `yarn list`.
 
   [#7462](https://github.com/yarnpkg/yarn/pull/7462) - [**Krzysztof Pawlik**](https://github.com/krzysztof-pawlik-gat)
-=======
+
 ## 1.19.1
 
 **Important:** This release contains a cache bump. It will cause the very first install following the upgrade to take slightly more time, especially if you don't use the [Offline Mirror](https://yarnpkg.com/blog/2016/11/24/offline-mirror/) feature. After that everything will be back to normal.
@@ -24,7 +23,6 @@
 - Uses the right Node binary when using `yarn-path`.
 
   [#7592](https://github.com/yarnpkg/yarn/pull/7592) - [**Maël Nison**](https://twitter.com/arcanis)
->>>>>>> 6e5b0ea0
 
 ## 1.19.0
 

# Changelog

Please add one entry in this file for each change in Yarn's behavior. Use the same format for all entries, including the third-person verb. Make sure you don't add more than one line of text to keep it clean. Thanks!

## Master

- Retries downloading a package on `yarn install` when we get a ETIMEDOUT error.

[#7163](https://github.com/yarnpkg/yarn/pull/7163) - [**Vincent Bailly**](https://github.com/VincentBailly)

- Implements `yarn audit --level [severity]` flag to filter the audit command's output.

[#6716](https://github.com/yarnpkg/yarn/pull/6716) - [**Rogério Vicente**](https://twitter.com/rogeriopvl)

- Implements `yarn audit --groups group_name [group_name ...]`.

  [#6724](https://github.com/yarnpkg/yarn/pull/6724) - [**Tom Milligan**](https://github.com/tommilligan)

- Exposes the script environment variables to `yarn create` spawned processes.

  [#7127](https://github.com/yarnpkg/yarn/pull/7127) - [**Eli Perelman**](https://github.com/eliperelman)

<<<<<<< HEAD
- Prevents EPIPE errors from being printed.

  [#7194](https://github.com/yarnpkg/yarn/pull/7194) - [**Abhishek Reddy**](https://github.com/arbscht)
=======
- Adds support for the npm enterprise URLs when computing the offline mirror filenames.

  [#7200](https://github.com/yarnpkg/yarn/pull/7200) - [**John Millikin**](https://john-millikin.com)
>>>>>>> d6677533

## 1.15.2

The 1.15.1 doesn't exist due to a release hiccup.

- Reverts a behavior causing boggus interactions between PowerShell and `yarn global`

  [#6954](https://github.com/yarnpkg/yarn/pull/6954) - [**briman0094**](https://github.com/briman0094)

- Fixes a bug where non-zero exit codes were converted to a generic 1 when running `yarn run`

  [#6926](https://github.com/yarnpkg/yarn/pull/6926) - [**Kyle Fang**](https://github.com/zhigang1992)

- Fixes production / development reporting when running `yarn audit`

  [#6970](https://github.com/yarnpkg/yarn/pull/6970) - [**Adam Richardson**](https://github.com/as3richa)

## 1.15.0

- Removes `--scripts-prepend-node-path` as Yarn's default behavior makes this obsolete

  [#7057](https://github.com/yarnpkg/yarn/pull/7057/files) - [**Jason Grout**](https://github.com/jasongrout)

- Fixes the advisory link printed by `yarn audit`

  [#7091](https://github.com/yarnpkg/yarn/pull/7091) - [**Jakob Krigovsky**](https://github.com/sonicdoe)

- Fixes `npm_config_` environment variable parsing to support those prefixed with underscore (ex: `_auth`)

  [#7070](https://github.com/yarnpkg/yarn/pull/7070) - [**Nicholas Boll**](https://github.com/NicholasBoll)

- Fixes yarn `upgrade --latest` for dependencies using `>` or `>=` range specifier

  [#7080](https://github.com/yarnpkg/yarn/pull/7080) - [**Xukai Wu**](https://github.com/shilcare)

- Fixes `--modules-folder` handling in several places (ex: `yarn check` now respects `--modules-folder`)

  [#6850](https://github.com/yarnpkg/yarn/pull/6850) - [**Jeff Valore**](https://twitter.com/codingwithspike)

- Removes `rootModuleFolders` (internal variable which wasn't used anywhere)

  [#6846](https://github.com/yarnpkg/yarn/pull/6846) - [**Jeff Valore**](https://twitter.com/codingwithspike)

- Adds support for setting `global-folder` from `.yarnrc` files

  [#7056](https://github.com/yarnpkg/yarn/pull/7056) - [**Hsiao-nan Cheung**](https://github.com/niheaven)

- Makes `yarn version` cancellable via ctrl-c or empty string

  [#7064](https://github.com/yarnpkg/yarn/pull/7064) - [**Olle Lauri Boström**](https://github.com/ollelauribostrom)

- Adds support for `yarn policies set-version berry`

  [#7041](https://github.com/yarnpkg/yarn/pull/7041/files) - [**Maël Nison**](https://twitter.com/arcanis)

- Fixes yarn `upgrade --scope` when using exotic (github) dependencies

  [#7017](https://github.com/yarnpkg/yarn/pull/7017) - [**Jeff Valore**](https://twitter.com/codingwithspike)

- Fixes occasionally mismatching upper/lowecases of drive letters in win32 pnp check

  [#7007](https://github.com/yarnpkg/yarn/pull/7007) - [**Christoph Werner**](https://github.com/codepunkt)

- Fixes the error reporting for non-HTTP network errors (such as invalid certificates)

  [#6968](https://github.com/yarnpkg/yarn/pull/6968) - [**Chih-Hsuan Yen**](https://github.com/yan12125)

- Changes the location where the `--require ./.pnp.js` flag gets added into `NODE_OPTIONS`: now at the front (bis)

  [#6951](https://github.com/yarnpkg/yarn/pull/6951) - [**John-David Dalton**](https://twitter.com/jdalton)

- Packages won't be auto-unplugged anymore if `ignore-scripts` is set in the yarnrc file

  [#6983](https://github.com/yarnpkg/yarn/pull/6983) - [**Micha Reiser**](https://github.com/MichaReiser)
  
- Enables displaying Emojis on [Terminus](https://github.com/Eugeny/terminus) by default

  [#7093](https://github.com/yarnpkg/yarn/pull/7093) - [**David Refoua**](https://github.com/DRSDavidSoft)

- Run the engines check before executing `run` scripts.

  [#7013](https://github.com/yarnpkg/yarn/issues/7013) - [**Eloy Durán**](https://github.com/alloy)

## 1.14.0

- Improves PnP compatibility with Node 6

  [#6871](https://github.com/yarnpkg/yarn/pull/6871) - [**Robert Jackson**](https://github.com/rwjblue)

- Fixes PnP detection with workspaces (`installConfig` is now read at the top-level)

  [#6878](https://github.com/yarnpkg/yarn/pull/6878) - [**Maël Nison**](https://twitter.com/arcanis)

- Fixes an interaction between `yarn pack` and bundled dependencies

  [#6908](https://github.com/yarnpkg/yarn/pull/6908) - [**Travis Hoover**](https://twitter.com/thoov)

- Adds support for `GITHUB_TOKEN` in `yarn policies set-version`

  [#6912](https://github.com/yarnpkg/yarn/pull/6912) - [**Billy Vong**](https://github.com/billyvg)

- Fixes an issue where `resolve` would forward an incomplete basedir to the PnP hook

  [#6882](https://github.com/yarnpkg/yarn/pull/6882) - [**Zoran Regvart**](https://github.com/zregvart)

- Fixes the command that `yarn unlink` recommends to run as a followup (now `yarn install --force`)

  [#6931](https://github.com/yarnpkg/yarn/pull/6931) - [**Justin Sacbibit**](https://github.com/justinsacbibit)

- Changes the location where the `--require ./.pnp.js` flag gets added into `NODE_OPTIONS`: now at the front

  [#6942](https://github.com/yarnpkg/yarn/pull/6942) - [**John-David Dalton**](https://twitter.com/jdalton)

- Fixes a bug where `os` and `platform` requirements weren't properly checked when `engines` was missing

  [#6976](https://github.com/yarnpkg/yarn/pull/6976) - [**Micha Reiser**](https://github.com/MichaReiser)

## 1.13.0

- Implements a new `package.json` field: `peerDependenciesMeta`

  [#6671](https://github.com/yarnpkg/yarn/pull/6671) - [**Maël Nison**](https://twitter.com/arcanis)

- Adds an `optional` settings to `peerDependenciesMeta` to silence missing peer dependency warnings

  [#6671](https://github.com/yarnpkg/yarn/pull/6671) - [**Maël Nison**](https://twitter.com/arcanis)

- Implements `yarn policies set-version [range]`. Check [the documentation]() for usage & tips.

  [#6673](https://github.com/yarnpkg/yarn/pull/6673) - [**Maël Nison**](https://twitter.com/arcanis)

- Fixes a resolution issue when a package had an invalid `main` entry

  [#6682](https://github.com/yarnpkg/yarn/pull/6682) - [**Maël Nison**](https://twitter.com/arcanis)

- Decreases the size of the generated `$PATH` environment variable for a better Windows support

  [#6683](https://github.com/yarnpkg/yarn/issues/6683) - [**Rowan Lonsdale**](https://github.com/hWorblehat)

- Fixes postinstall scripts for third-party packages when they were referencing a binary from their own dependencies

  [#6712](https://github.com/yarnpkg/yarn/pull/6712) - [**Maël Nison**](https://twitter.com/arcanis)

- Fixes yarn audit exit code overflow

  [#6748](https://github.com/yarnpkg/yarn/issues/6748) - [**Andrey Vetlugin**](https://github.com/antrew)

- Stops automatically unplugging packages with postinstall script when running under `--ignore-scripts`

  [#6820](https://github.com/yarnpkg/yarn/pull/6820) - [**Maël Nison**](https://twitter.com/arcanis)

- Adds transparent support for the [`resolve`](https://github.com/browserify/resolve) package when using Plug'n'Play

  [#6816](https://github.com/yarnpkg/yarn/pull/6816) - [**Maël Nison**](https://twitter.com/arcanis)

- Properly reports the error codes when the npm registry throws 500's

  [#6817](https://github.com/yarnpkg/yarn/pull/6817) - [**Maël Nison**](https://twitter.com/arcanis)

## 1.12.3

**Important:** This release contains a cache bump. It will cause the very first install following the upgrade to take slightly more time, especially if you don't use the [Offline Mirror](https://yarnpkg.com/blog/2016/11/24/offline-mirror/) feature. After that everything will be back to normal.

- Fixes an issue with `yarn audit` when using workspaces

  [#6625](https://github.com/yarnpkg/yarn/pull/6639) - [**Jeff Valore**](https://twitter.com/codingwithspike)

- Uses `NODE_OPTIONS` to instruct Node to load the PnP hook, instead of raw CLI arguments

  **Caveat:** This change might cause issues for PnP users having a space inside their cwd (cf [nodejs/node#24065](https://github.com/nodejs/node/pull/24065))

  [#6479](https://github.com/yarnpkg/yarn/pull/6629) - [**Maël Nison**](https://twitter.com/arcanis)

- Fixes Gulp when used with Plug'n'Play

  [#6623](https://github.com/yarnpkg/yarn/pull/6623) - [**Maël Nison**](https://twitter.com/arcanis)

- Fixes an issue with `yarn audit` when the root package was missing a name

  [#6611](https://github.com/yarnpkg/yarn/pull/6611) - [**Jack Zhao**](https://github.com/bugzpodder)

- Fixes an issue with `yarn audit` when a package was depending on an empty range

  [#6611](https://github.com/yarnpkg/yarn/pull/6611) - [**Jack Zhao**](https://github.com/bugzpodder)

- Fixes an issue with how symlinks are setup into the cache on Windows

  [#6621](https://github.com/yarnpkg/yarn/pull/6621) - [**Yoad Snapir**](https://github.com/yoadsn)

- Upgrades `inquirer`, fixing `upgrade-interactive` for users using both Node 10 and Windows

  [#6635](https://github.com/yarnpkg/yarn/pull/6635) - [**Philipp Feigl**](https://github.com/pfeigl)

- Exposes the path to the PnP file using `require.resolve('pnpapi')`

  [#6643](https://github.com/yarnpkg/yarn/pull/6643) - [**Maël Nison**](https://twitter.com/arcanis)

## 1.12.2

This release doesn't actually exists and was caused by a quirk in our systems.

## 1.12.1

- Ensures the engine check is ran before showing the UI for `upgrade-interactive`

  [#6536](https://github.com/yarnpkg/yarn/pull/6536) - [**Orta Therox**](https://github.com/orta)

- Restores Node v4 support by downgrading `cli-table3`

  [#6535](https://github.com/yarnpkg/yarn/pull/6535) - [**Mark Stacey**](https://github.com/Gudahtt)

- Prevents infinite loop when parsing corrupted lockfiles with unterminated strings

  [#4965](https://github.com/yarnpkg/yarn/pull/4965) - [**Ryan Hendrickson**](https://github.com/rhendric)

- Environment variables now have to **start** with `YARN_` (instead of just contain it) to be considered

  [#6518](https://github.com/yarnpkg/yarn/pull/6518) - [**Michael Gmelin**](https://blog.grem.de)

- Fixes the `extensions` option when used by `resolveRequest`

  [#6479](https://github.com/yarnpkg/yarn/pull/6479) - [**Maël Nison**](https://twitter.com/arcanis)

- Fixes handling of empty string entries for `bin` in package.json

  [#6515](https://github.com/yarnpkg/yarn/pull/6515) - [**Ryan Burrows**](https://github.com/rhburrows)

- Adds support for basic auth for registries with paths, such as artifactory

  [#5322](https://github.com/yarnpkg/yarn/pull/5322) - [**Karolis Narkevicius**](https://twitter.com/KidkArolis)

- Adds 2FA (Two Factor Authentication) support to publish & alike

  [#6555](https://github.com/yarnpkg/yarn/pull/6555) - [**Krzysztof Zbudniewek**](https://github.com/neonowy)

- Fixes how the `files` property is interpreted to bring it in line with npm

  [#6562](https://github.com/yarnpkg/yarn/pull/6562) - [**Bertrand Marron**](https://github.com/tusbar)

- Fixes Yarn invocations on Darwin when the `yarn` binary was symlinked

  [#6568](https://github.com/yarnpkg/yarn/pull/6568) - [**Hidde Boomsma**](https://github.com/hboomsma)

- Fixes `require.resolve` when used together with the `paths` option

  [#6565](https://github.com/yarnpkg/yarn/pull/6565) - [**Maël Nison**](https://twitter.com/arcanis)

## 1.12.0

- Adds initial support for PnP on Windows

  [#6447](https://github.com/yarnpkg/yarn/pull/6447) - [**John-David Dalton**](https://twitter.com/jdalton)

- Adds `yarn audit` (and the `--audit` flag for all installs)

  [#6409](https://github.com/yarnpkg/yarn/pull/6409) - [**Jeff Valore**](https://github.com/rally25rs)

- Adds a special logic to PnP for ESLint compatibility (temporary, until [eslint/eslint#10125](https://github.com/eslint/eslint/issues/10125) is fixed)

  [#6449](https://github.com/yarnpkg/yarn/pull/6449) - [**Maël Nison**](https://twitter.com/arcanis)

- Makes the PnP hook inject a `process.versions.pnp` variable when setup (equals to `VERSIONS.std`)

  [#6464](https://github.com/yarnpkg/yarn/pull/6464) - [**Maël Nison**](https://twitter.com/arcanis)

- Disables by default (configurable) the automatic migration of the `integrity` field. **It will be re-enabled in 2.0.**

  [#6465](https://github.com/yarnpkg/yarn/pull/6465) - [**Maël Nison**](https://twitter.com/arcanis)

- Fixes the display name of the faulty package when the NPM registry returns corrupted data

  [#6455](https://github.com/yarnpkg/yarn/pull/6455) - [**Grey Baker**](https://github.com/greysteil)

- Prevents crashes when running `yarn outdated` and the NPM registry forgets to return the `latest` tag

  [#6454](https://github.com/yarnpkg/yarn/pull/6454) - [**mad-mike**](https://github.com/mad-mike)

- Fixes `yarn run` when used together with workspaces and PnP

  [#6444](https://github.com/yarnpkg/yarn/pull/6444) - [**Maël Nison**](https://twitter.com/arcanis)

- Fixes an edge case when peer dependencies were resolved multiple levels deep (`webpack-dev-server`)

  [#6443](https://github.com/yarnpkg/yarn/pull/6443) - [**Maël Nison**](https://twitter.com/arcanis)<|MERGE_RESOLUTION|>--- conflicted
+++ resolved
@@ -20,15 +20,17 @@
 
   [#7127](https://github.com/yarnpkg/yarn/pull/7127) - [**Eli Perelman**](https://github.com/eliperelman)
 
-<<<<<<< HEAD
 - Prevents EPIPE errors from being printed.
 
   [#7194](https://github.com/yarnpkg/yarn/pull/7194) - [**Abhishek Reddy**](https://github.com/arbscht)
-=======
+
 - Adds support for the npm enterprise URLs when computing the offline mirror filenames.
 
   [#7200](https://github.com/yarnpkg/yarn/pull/7200) - [**John Millikin**](https://john-millikin.com)
->>>>>>> d6677533
+  
+- Tweaks the lockfile parser logic to parse a few extra cases
+
+  [#7210](https://github.com/yarnpkg/yarn/pull/7210) - [**Maël Nison**](https://twitter.com/arcanis)
 
 ## 1.15.2
 

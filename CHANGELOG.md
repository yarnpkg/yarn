# Changelog

Please add one entry in this file for each change in Yarn's behavior. Use the same format for all entries, including the third-person verb. Make sure you don't add more than one line of text to keep it clean. Thanks!

## Master

<<<<<<< HEAD
- Adds `yarn global outdated`

  [#6488](https://github.com/yarnpkg/yarn/pull/6485) - [**Matthias Winkelmann**](https://github.com/MatthiasWinkelmann)
=======
- Fixes the `extensions` option when used by `resolveRequest`

  [#6479](https://github.com/yarnpkg/yarn/pull/6479) - [**Maël Nison**](https://twitter.com/arcanis)

- Fixes handling of empty string entries for `bin` in package.json

  [#6515](https://github.com/yarnpkg/yarn/pull/6515) - [**Ryan Burrows**](https://github.com/rhburrows)

- Adds support for basic auth for registries with paths, such as artifactory

  [#5322](https://github.com/yarnpkg/yarn/pull/5322) - [**Karolis Narkevicius**](https://twitter.com/KidkArolis)
>>>>>>> 276720b7

## 1.12.0

- Adds initial support for PnP on Windows

  [#6447](https://github.com/yarnpkg/yarn/pull/6447) - [**John-David Dalton**](https://twitter.com/jdalton)

- Adds `yarn audit` (and the `--audit` flag for all installs)

  [#6409](https://github.com/yarnpkg/yarn/pull/6409) - [**Jeff Valore**](https://github.com/rally25rs)

- Adds a special logic to PnP for ESLint compatibility (temporary, until [eslint/eslint#10125](https://github.com/eslint/eslint/issues/10125) is fixed)

  [#6449](https://github.com/yarnpkg/yarn/pull/6449) - [**Maël Nison**](https://twitter.com/arcanis)

- Makes the PnP hook inject a `process.versions.pnp` variable when setup (equals to `VERSIONS.std`)

  [#6464](https://github.com/yarnpkg/yarn/pull/6464) - [**Maël Nison**](https://twitter.com/arcanis)

- Disables by default (configurable) the automatic migration of the `integrity` field. **It will be re-enabled in 2.0.**

  [#6465](https://github.com/yarnpkg/yarn/pull/6465) - [**Maël Nison**](https://twitter.com/arcanis)

- Fixes the display name of the faulty package when the NPM registry returns corrupted data

  [#6455](https://github.com/yarnpkg/yarn/pull/6455) - [**Grey Baker**](https://github.com/greysteil)

- Prevents crashes when running `yarn outdated` and the NPM registry forgets to return the `latest` tag

  [#6454](https://github.com/yarnpkg/yarn/pull/6454) - [**mad-mike**](https://github.com/mad-mike)

- Fixes `yarn run` when used together with workspaces and PnP

  [#6444](https://github.com/yarnpkg/yarn/pull/6444) - [**Maël Nison**](https://twitter.com/arcanis)

- Fixes an edge case when peer dependencies were resolved multiple levels deep (`webpack-dev-server`)

  [#6443](https://github.com/yarnpkg/yarn/pull/6443) - [**Maël Nison**](https://twitter.com/arcanis)<|MERGE_RESOLUTION|>--- conflicted
+++ resolved
@@ -4,11 +4,10 @@
 
 ## Master
 
-<<<<<<< HEAD
 - Adds `yarn global outdated`
 
   [#6488](https://github.com/yarnpkg/yarn/pull/6485) - [**Matthias Winkelmann**](https://github.com/MatthiasWinkelmann)
-=======
+
 - Fixes the `extensions` option when used by `resolveRequest`
 
   [#6479](https://github.com/yarnpkg/yarn/pull/6479) - [**Maël Nison**](https://twitter.com/arcanis)
@@ -20,7 +19,6 @@
 - Adds support for basic auth for registries with paths, such as artifactory
 
   [#5322](https://github.com/yarnpkg/yarn/pull/5322) - [**Karolis Narkevicius**](https://twitter.com/KidkArolis)
->>>>>>> 276720b7
 
 ## 1.12.0
 

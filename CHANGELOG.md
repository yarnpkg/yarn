# Changelog

Please add one entry in this file for each change in Yarn's behavior. Use the same format for all entries, including the third-person verb. Make sure you don't add more than one line of text to keep it clean. Thanks!

## Master

<<<<<<< HEAD
- Fix `--modules-folder` handling in several places (ex: `yarn check` now respects `--modules-folder`)

  [#6850](https://github.com/yarnpkg/yarn/pull/6850) - [**Jeff Valore**](https://twitter.com/codingwithspike)
=======
- Removes `rootModuleFolders` (internal variable which wasn't used anywhere)

  [#6846](https://github.com/yarnpkg/yarn/pull/6846) - [**Jeff Valore**](https://twitter.com/codingwithspike)

- Allows `global-folder` to be set in `.yarnrc` files

  [#7056](https://github.com/yarnpkg/yarn/pull/7056) - [**Hsiao-nan Cheung**](https://github.com/niheaven)

- Makes `yarn version` cancellable via ctrl-c or empty string

  [#7064](https://github.com/yarnpkg/yarn/pull/7064) - [**Olle Lauri Boström**](https://github.com/ollelauribostrom)
>>>>>>> 9eedb651

- Adds support for `yarn policies set-version berry`

  [#7041](https://github.com/yarnpkg/yarn/pull/7041/files) - [**Maël Nison**](https://twitter.com/arcanis)

- Fixes yarn `upgrade --scope` when using exotic (github) dependencies

  [#7017](https://github.com/yarnpkg/yarn/pull/7017) - [**Jeff Valore**](https://twitter.com/codingwithspike)

- Fixes occasionally mismatching upper/lowecases of drive letters in win32 pnp check

  [#7007](https://github.com/yarnpkg/yarn/pull/7007) - [**Christoph Werner**](https://github.com/codepunkt)

- Fixes the error reporting for non-HTTP network errors (such as invalid certificates)

  [#6968](https://github.com/yarnpkg/yarn/pull/6968) - [**Chih-Hsuan Yen**](https://github.com/yan12125)

- Changes the location where the `--require ./.pnp.js` flag gets added into `NODE_OPTIONS`: now at the front (bis)

  [#6951](https://github.com/yarnpkg/yarn/pull/6951) - [**John-David Dalton**](https://twitter.com/jdalton)

- Packages won't be auto-unplugged anymore if `ignore-scripts` is set in the yarnrc file

  [#6983](https://github.com/yarnpkg/yarn/pull/6983) - [**Micha Reiser**](https://github.com/MichaReiser)

## 1.14.0

- Improves PnP compatibility with Node 6

  [#6871](https://github.com/yarnpkg/yarn/pull/6871) - [**Robert Jackson**](https://github.com/rwjblue)

- Fixes PnP detection with workspaces (`installConfig` is now read at the top-level)

  [#6878](https://github.com/yarnpkg/yarn/pull/6878) - [**Maël Nison**](https://twitter.com/arcanis)

- Fixes an interaction between `yarn pack` and bundled dependencies

  [#6908](https://github.com/yarnpkg/yarn/pull/6908) - [**Travis Hoover**](https://twitter.com/thoov)

- Adds support for `GITHUB_TOKEN` in `yarn policies set-version`

  [#6912](https://github.com/yarnpkg/yarn/pull/6912) - [**Billy Vong**](https://github.com/billyvg)

- Fixes an issue where `resolve` would forward an incomplete basedir to the PnP hook

  [#6882](https://github.com/yarnpkg/yarn/pull/6882) - [**Zoran Regvart**](https://github.com/zregvart)

- Fixes the command that `yarn unlink` recommends to run as a followup (now `yarn install --force`)

  [#6931](https://github.com/yarnpkg/yarn/pull/6931) - [**Justin Sacbibit**](https://github.com/justinsacbibit)

- Changes the location where the `--require ./.pnp.js` flag gets added into `NODE_OPTIONS`: now at the front

  [#6942](https://github.com/yarnpkg/yarn/pull/6942) - [**John-David Dalton**](https://twitter.com/jdalton)

- Fixes a bug where `os` and `platform` requirements weren't properly checked when `engines` was missing

  [#6976](https://github.com/yarnpkg/yarn/pull/6976) - [**Micha Reiser**](https://github.com/MichaReiser)

## 1.13.0

- Implements a new `package.json` field: `peerDependenciesMeta`

  [#6671](https://github.com/yarnpkg/yarn/pull/6671) - [**Maël Nison**](https://twitter.com/arcanis)

- Adds an `optional` settings to `peerDependenciesMeta` to silence missing peer dependency warnings

  [#6671](https://github.com/yarnpkg/yarn/pull/6671) - [**Maël Nison**](https://twitter.com/arcanis)

- Implements `yarn policies set-version [range]`. Check [the documentation]() for usage & tips.

  [#6673](https://github.com/yarnpkg/yarn/pull/6673) - [**Maël Nison**](https://twitter.com/arcanis)

- Fixes a resolution issue when a package had an invalid `main` entry

  [#6682](https://github.com/yarnpkg/yarn/pull/6682) - [**Maël Nison**](https://twitter.com/arcanis)

- Decreases the size of the generated `$PATH` environment variable for a better Windows support

  [#6683](https://github.com/yarnpkg/yarn/issues/6683) - [**Rowan Lonsdale**](https://github.com/hWorblehat)

- Fixes postinstall scripts for third-party packages when they were referencing a binary from their own dependencies

  [#6712](https://github.com/yarnpkg/yarn/pull/6712) - [**Maël Nison**](https://twitter.com/arcanis)

- Fixes yarn audit exit code overflow

  [#6748](https://github.com/yarnpkg/yarn/issues/6748) - [**Andrey Vetlugin**](https://github.com/antrew)

- Stops automatically unplugging packages with postinstall script when running under `--ignore-scripts`

  [#6820](https://github.com/yarnpkg/yarn/pull/6820) - [**Maël Nison**](https://twitter.com/arcanis)

- Adds transparent support for the [`resolve`](https://github.com/browserify/resolve) package when using Plug'n'Play

  [#6816](https://github.com/yarnpkg/yarn/pull/6816) - [**Maël Nison**](https://twitter.com/arcanis)

- Properly reports the error codes when the npm registry throws 500's

  [#6817](https://github.com/yarnpkg/yarn/pull/6817) - [**Maël Nison**](https://twitter.com/arcanis)

## 1.12.3

**Important:** This release contains a cache bump. It will cause the very first install following the upgrade to take slightly more time, especially if you don't use the [Offline Mirror](https://yarnpkg.com/blog/2016/11/24/offline-mirror/) feature. After that everything will be back to normal.

- Fixes an issue with `yarn audit` when using workspaces

  [#6625](https://github.com/yarnpkg/yarn/pull/6639) - [**Jeff Valore**](https://twitter.com/codingwithspike)

- Uses `NODE_OPTIONS` to instruct Node to load the PnP hook, instead of raw CLI arguments

  **Caveat:** This change might cause issues for PnP users having a space inside their cwd (cf [nodejs/node#24065](https://github.com/nodejs/node/pull/24065))

  [#6479](https://github.com/yarnpkg/yarn/pull/6629) - [**Maël Nison**](https://twitter.com/arcanis)

- Fixes Gulp when used with Plug'n'Play

  [#6623](https://github.com/yarnpkg/yarn/pull/6623) - [**Maël Nison**](https://twitter.com/arcanis)

- Fixes an issue with `yarn audit` when the root package was missing a name

  [#6611](https://github.com/yarnpkg/yarn/pull/6611) - [**Jack Zhao**](https://github.com/bugzpodder)

- Fixes an issue with `yarn audit` when a package was depending on an empty range

  [#6611](https://github.com/yarnpkg/yarn/pull/6611) - [**Jack Zhao**](https://github.com/bugzpodder)

- Fixes an issue with how symlinks are setup into the cache on Windows

  [#6621](https://github.com/yarnpkg/yarn/pull/6621) - [**Yoad Snapir**](https://github.com/yoadsn)

- Upgrades `inquirer`, fixing `upgrade-interactive` for users using both Node 10 and Windows

  [#6635](https://github.com/yarnpkg/yarn/pull/6635) - [**Philipp Feigl**](https://github.com/pfeigl)

- Exposes the path to the PnP file using `require.resolve('pnpapi')`

  [#6643](https://github.com/yarnpkg/yarn/pull/6643) - [**Maël Nison**](https://twitter.com/arcanis)

## 1.12.2

This release doesn't actually exists and was caused by a quirk in our systems.

## 1.12.1

- Ensures the engine check is ran before showing the UI for `upgrade-interactive`

  [#6536](https://github.com/yarnpkg/yarn/pull/6536) - [**Orta Therox**](https://github.com/orta)

- Restores Node v4 support by downgrading `cli-table3`

  [#6535](https://github.com/yarnpkg/yarn/pull/6535) - [**Mark Stacey**](https://github.com/Gudahtt)

- Prevents infinite loop when parsing corrupted lockfiles with unterminated strings

  [#4965](https://github.com/yarnpkg/yarn/pull/4965) - [**Ryan Hendrickson**](https://github.com/rhendric)

- Environment variables now have to **start** with `YARN_` (instead of just contain it) to be considered

  [#6518](https://github.com/yarnpkg/yarn/pull/6518) - [**Michael Gmelin**](https://blog.grem.de)

- Fixes the `extensions` option when used by `resolveRequest`

  [#6479](https://github.com/yarnpkg/yarn/pull/6479) - [**Maël Nison**](https://twitter.com/arcanis)

- Fixes handling of empty string entries for `bin` in package.json

  [#6515](https://github.com/yarnpkg/yarn/pull/6515) - [**Ryan Burrows**](https://github.com/rhburrows)

- Adds support for basic auth for registries with paths, such as artifactory

  [#5322](https://github.com/yarnpkg/yarn/pull/5322) - [**Karolis Narkevicius**](https://twitter.com/KidkArolis)

- Adds 2FA (Two Factor Authentication) support to publish & alike

  [#6555](https://github.com/yarnpkg/yarn/pull/6555) - [**Krzysztof Zbudniewek**](https://github.com/neonowy)

- Fixes how the `files` property is interpreted to bring it in line with npm

  [#6562](https://github.com/yarnpkg/yarn/pull/6562) - [**Bertrand Marron**](https://github.com/tusbar)

- Fixes Yarn invocations on Darwin when the `yarn` binary was symlinked

  [#6568](https://github.com/yarnpkg/yarn/pull/6568) - [**Hidde Boomsma**](https://github.com/hboomsma)

- Fixes `require.resolve` when used together with the `paths` option

  [#6565](https://github.com/yarnpkg/yarn/pull/6565) - [**Maël Nison**](https://twitter.com/arcanis)

## 1.12.0

- Adds initial support for PnP on Windows

  [#6447](https://github.com/yarnpkg/yarn/pull/6447) - [**John-David Dalton**](https://twitter.com/jdalton)

- Adds `yarn audit` (and the `--audit` flag for all installs)

  [#6409](https://github.com/yarnpkg/yarn/pull/6409) - [**Jeff Valore**](https://github.com/rally25rs)

- Adds a special logic to PnP for ESLint compatibility (temporary, until [eslint/eslint#10125](https://github.com/eslint/eslint/issues/10125) is fixed)

  [#6449](https://github.com/yarnpkg/yarn/pull/6449) - [**Maël Nison**](https://twitter.com/arcanis)

- Makes the PnP hook inject a `process.versions.pnp` variable when setup (equals to `VERSIONS.std`)

  [#6464](https://github.com/yarnpkg/yarn/pull/6464) - [**Maël Nison**](https://twitter.com/arcanis)

- Disables by default (configurable) the automatic migration of the `integrity` field. **It will be re-enabled in 2.0.**

  [#6465](https://github.com/yarnpkg/yarn/pull/6465) - [**Maël Nison**](https://twitter.com/arcanis)

- Fixes the display name of the faulty package when the NPM registry returns corrupted data

  [#6455](https://github.com/yarnpkg/yarn/pull/6455) - [**Grey Baker**](https://github.com/greysteil)

- Prevents crashes when running `yarn outdated` and the NPM registry forgets to return the `latest` tag

  [#6454](https://github.com/yarnpkg/yarn/pull/6454) - [**mad-mike**](https://github.com/mad-mike)

- Fixes `yarn run` when used together with workspaces and PnP

  [#6444](https://github.com/yarnpkg/yarn/pull/6444) - [**Maël Nison**](https://twitter.com/arcanis)

- Fixes an edge case when peer dependencies were resolved multiple levels deep (`webpack-dev-server`)

  [#6443](https://github.com/yarnpkg/yarn/pull/6443) - [**Maël Nison**](https://twitter.com/arcanis)<|MERGE_RESOLUTION|>--- conflicted
+++ resolved
@@ -4,23 +4,21 @@
 
 ## Master
 
-<<<<<<< HEAD
-- Fix `--modules-folder` handling in several places (ex: `yarn check` now respects `--modules-folder`)
+- Fixes `--modules-folder` handling in several places (ex: `yarn check` now respects `--modules-folder`)
 
   [#6850](https://github.com/yarnpkg/yarn/pull/6850) - [**Jeff Valore**](https://twitter.com/codingwithspike)
-=======
+
 - Removes `rootModuleFolders` (internal variable which wasn't used anywhere)
 
   [#6846](https://github.com/yarnpkg/yarn/pull/6846) - [**Jeff Valore**](https://twitter.com/codingwithspike)
 
-- Allows `global-folder` to be set in `.yarnrc` files
+- Adds support for setting `global-folder` from `.yarnrc` files
 
   [#7056](https://github.com/yarnpkg/yarn/pull/7056) - [**Hsiao-nan Cheung**](https://github.com/niheaven)
 
 - Makes `yarn version` cancellable via ctrl-c or empty string
 
   [#7064](https://github.com/yarnpkg/yarn/pull/7064) - [**Olle Lauri Boström**](https://github.com/ollelauribostrom)
->>>>>>> 9eedb651
 
 - Adds support for `yarn policies set-version berry`
 

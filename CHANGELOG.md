--- conflicted
+++ resolved
@@ -4,11 +4,10 @@
 
 ## Master
 
-<<<<<<< HEAD
-- Respect registry authorization  when fetching non-scoped packages
+- Respect registry authorization when fetching non-scoped packages
 
   [#7314](https://github.com/yarnpkg/yarn/pull/7314) - [**Laurens Stötzel**](https://github.com/buffcode)
-=======
+
 - Adds support for reading `yarnPath` from v2-produced `.yarnrc.yml` files.
 
   [#7350](https://github.com/yarnpkg/yarn/pull/7350) - [**Maël Nison**](https://twitter.com/arcanis)
@@ -26,7 +25,7 @@
 - Adds support for the `--offline` flag to `yarn global add`
 
   [#7330](https://github.com/yarnpkg/yarn/pull/7330) - [**Francis Crick**](https://guthub.com/fcrick)
->>>>>>> 49332faf
+
 
 - Yarn will tolerate Yaml at parse time. Full support isn't ready yet and will only come at the next major.
 

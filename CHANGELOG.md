# Changelog

Please add one entry in this file for each change in Yarn's behavior. Use the same format for all entries, including the third-person verb. Make sure you don't add more than one line of text to keep it clean. Thanks!

## Master

<<<<<<< HEAD
- Removes `--scripts-prepend-node-path` as Yarn has this behavior by default

  [#7057](https://github.com/yarnpkg/yarn/pull/7057/files) - [**Jason Grout**](https://github.com/jasongrout)
=======
- Makes `yarn version` cancellable via ctrl-c or empty string

  [#7064](https://github.com/yarnpkg/yarn/pull/7064) - [**Olle Lauri Boström**](https://github.com/ollelauribostrom)
>>>>>>> 595006a8

- Adds support for `yarn policies set-version berry`

  [#7041](https://github.com/yarnpkg/yarn/pull/7041/files) - [**Maël Nison**](https://twitter.com/arcanis)

- Fixes yarn `upgrade --scope` when using exotic (github) dependencies

  [#7017](https://github.com/yarnpkg/yarn/pull/7017) - [**Jeff Valore**](https://twitter.com/codingwithspike)

- Fixes occasionally mismatching upper/lowecases of drive letters in win32 pnp check

  [#7007](https://github.com/yarnpkg/yarn/pull/7007) - [**Christoph Werner**](https://github.com/codepunkt)

- Fixes the error reporting for non-HTTP network errors (such as invalid certificates)

  [#6968](https://github.com/yarnpkg/yarn/pull/6968) - [**Chih-Hsuan Yen**](https://github.com/yan12125)

- Changes the location where the `--require ./.pnp.js` flag gets added into `NODE_OPTIONS`: now at the front (bis)

  [#6951](https://github.com/yarnpkg/yarn/pull/6951) - [**John-David Dalton**](https://twitter.com/jdalton)

- Packages won't be auto-unplugged anymore if `ignore-scripts` is set in the yarnrc file

  [#6983](https://github.com/yarnpkg/yarn/pull/6983) - [**Micha Reiser**](https://github.com/MichaReiser)

## 1.14.0

- Improves PnP compatibility with Node 6

  [#6871](https://github.com/yarnpkg/yarn/pull/6871) - [**Robert Jackson**](https://github.com/rwjblue)

- Fixes PnP detection with workspaces (`installConfig` is now read at the top-level)

  [#6878](https://github.com/yarnpkg/yarn/pull/6878) - [**Maël Nison**](https://twitter.com/arcanis)

- Fixes an interaction between `yarn pack` and bundled dependencies

  [#6908](https://github.com/yarnpkg/yarn/pull/6908) - [**Travis Hoover**](https://twitter.com/thoov)

- Adds support for `GITHUB_TOKEN` in `yarn policies set-version`

  [#6912](https://github.com/yarnpkg/yarn/pull/6912) - [**Billy Vong**](https://github.com/billyvg)

- Fixes an issue where `resolve` would forward an incomplete basedir to the PnP hook

  [#6882](https://github.com/yarnpkg/yarn/pull/6882) - [**Zoran Regvart**](https://github.com/zregvart)

- Fixes the command that `yarn unlink` recommends to run as a followup (now `yarn install --force`)

  [#6931](https://github.com/yarnpkg/yarn/pull/6931) - [**Justin Sacbibit**](https://github.com/justinsacbibit)

- Changes the location where the `--require ./.pnp.js` flag gets added into `NODE_OPTIONS`: now at the front

  [#6942](https://github.com/yarnpkg/yarn/pull/6942) - [**John-David Dalton**](https://twitter.com/jdalton)

- Fixes a bug where `os` and `platform` requirements weren't properly checked when `engines` was missing

  [#6976](https://github.com/yarnpkg/yarn/pull/6976) - [**Micha Reiser**](https://github.com/MichaReiser)

## 1.13.0

- Implements a new `package.json` field: `peerDependenciesMeta`

  [#6671](https://github.com/yarnpkg/yarn/pull/6671) - [**Maël Nison**](https://twitter.com/arcanis)

- Adds an `optional` settings to `peerDependenciesMeta` to silence missing peer dependency warnings

  [#6671](https://github.com/yarnpkg/yarn/pull/6671) - [**Maël Nison**](https://twitter.com/arcanis)

- Implements `yarn policies set-version [range]`. Check [the documentation]() for usage & tips.

  [#6673](https://github.com/yarnpkg/yarn/pull/6673) - [**Maël Nison**](https://twitter.com/arcanis)

- Fixes a resolution issue when a package had an invalid `main` entry

  [#6682](https://github.com/yarnpkg/yarn/pull/6682) - [**Maël Nison**](https://twitter.com/arcanis)

- Decreases the size of the generated `$PATH` environment variable for a better Windows support

  [#6683](https://github.com/yarnpkg/yarn/issues/6683) - [**Rowan Lonsdale**](https://github.com/hWorblehat)

- Fixes postinstall scripts for third-party packages when they were referencing a binary from their own dependencies

  [#6712](https://github.com/yarnpkg/yarn/pull/6712) - [**Maël Nison**](https://twitter.com/arcanis)

- Fixes yarn audit exit code overflow

  [#6748](https://github.com/yarnpkg/yarn/issues/6748) - [**Andrey Vetlugin**](https://github.com/antrew)

- Stops automatically unplugging packages with postinstall script when running under `--ignore-scripts`

  [#6820](https://github.com/yarnpkg/yarn/pull/6820) - [**Maël Nison**](https://twitter.com/arcanis)

- Adds transparent support for the [`resolve`](https://github.com/browserify/resolve) package when using Plug'n'Play

  [#6816](https://github.com/yarnpkg/yarn/pull/6816) - [**Maël Nison**](https://twitter.com/arcanis)

- Properly reports the error codes when the npm registry throws 500's

  [#6817](https://github.com/yarnpkg/yarn/pull/6817) - [**Maël Nison**](https://twitter.com/arcanis)

## 1.12.3

**Important:** This release contains a cache bump. It will cause the very first install following the upgrade to take slightly more time, especially if you don't use the [Offline Mirror](https://yarnpkg.com/blog/2016/11/24/offline-mirror/) feature. After that everything will be back to normal.

- Fixes an issue with `yarn audit` when using workspaces

  [#6625](https://github.com/yarnpkg/yarn/pull/6639) - [**Jeff Valore**](https://twitter.com/codingwithspike)

- Uses `NODE_OPTIONS` to instruct Node to load the PnP hook, instead of raw CLI arguments

  **Caveat:** This change might cause issues for PnP users having a space inside their cwd (cf [nodejs/node#24065](https://github.com/nodejs/node/pull/24065))

  [#6479](https://github.com/yarnpkg/yarn/pull/6629) - [**Maël Nison**](https://twitter.com/arcanis)

- Fixes Gulp when used with Plug'n'Play

  [#6623](https://github.com/yarnpkg/yarn/pull/6623) - [**Maël Nison**](https://twitter.com/arcanis)

- Fixes an issue with `yarn audit` when the root package was missing a name

  [#6611](https://github.com/yarnpkg/yarn/pull/6611) - [**Jack Zhao**](https://github.com/bugzpodder)

- Fixes an issue with `yarn audit` when a package was depending on an empty range

  [#6611](https://github.com/yarnpkg/yarn/pull/6611) - [**Jack Zhao**](https://github.com/bugzpodder)

- Fixes an issue with how symlinks are setup into the cache on Windows

  [#6621](https://github.com/yarnpkg/yarn/pull/6621) - [**Yoad Snapir**](https://github.com/yoadsn)

- Upgrades `inquirer`, fixing `upgrade-interactive` for users using both Node 10 and Windows

  [#6635](https://github.com/yarnpkg/yarn/pull/6635) - [**Philipp Feigl**](https://github.com/pfeigl)

- Exposes the path to the PnP file using `require.resolve('pnpapi')`

  [#6643](https://github.com/yarnpkg/yarn/pull/6643) - [**Maël Nison**](https://twitter.com/arcanis)

## 1.12.2

This release doesn't actually exists and was caused by a quirk in our systems.

## 1.12.1

- Ensures the engine check is ran before showing the UI for `upgrade-interactive`

  [#6536](https://github.com/yarnpkg/yarn/pull/6536) - [**Orta Therox**](https://github.com/orta)

- Restores Node v4 support by downgrading `cli-table3`

  [#6535](https://github.com/yarnpkg/yarn/pull/6535) - [**Mark Stacey**](https://github.com/Gudahtt)

- Prevents infinite loop when parsing corrupted lockfiles with unterminated strings

  [#4965](https://github.com/yarnpkg/yarn/pull/4965) - [**Ryan Hendrickson**](https://github.com/rhendric)

- Environment variables now have to **start** with `YARN_` (instead of just contain it) to be considered

  [#6518](https://github.com/yarnpkg/yarn/pull/6518) - [**Michael Gmelin**](https://blog.grem.de)

- Fixes the `extensions` option when used by `resolveRequest`

  [#6479](https://github.com/yarnpkg/yarn/pull/6479) - [**Maël Nison**](https://twitter.com/arcanis)

- Fixes handling of empty string entries for `bin` in package.json

  [#6515](https://github.com/yarnpkg/yarn/pull/6515) - [**Ryan Burrows**](https://github.com/rhburrows)

- Adds support for basic auth for registries with paths, such as artifactory

  [#5322](https://github.com/yarnpkg/yarn/pull/5322) - [**Karolis Narkevicius**](https://twitter.com/KidkArolis)

- Adds 2FA (Two Factor Authentication) support to publish & alike

  [#6555](https://github.com/yarnpkg/yarn/pull/6555) - [**Krzysztof Zbudniewek**](https://github.com/neonowy)

- Fixes how the `files` property is interpreted to bring it in line with npm

  [#6562](https://github.com/yarnpkg/yarn/pull/6562) - [**Bertrand Marron**](https://github.com/tusbar)

- Fixes Yarn invocations on Darwin when the `yarn` binary was symlinked

  [#6568](https://github.com/yarnpkg/yarn/pull/6568) - [**Hidde Boomsma**](https://github.com/hboomsma)

- Fixes `require.resolve` when used together with the `paths` option

  [#6565](https://github.com/yarnpkg/yarn/pull/6565) - [**Maël Nison**](https://twitter.com/arcanis)

## 1.12.0

- Adds initial support for PnP on Windows

  [#6447](https://github.com/yarnpkg/yarn/pull/6447) - [**John-David Dalton**](https://twitter.com/jdalton)

- Adds `yarn audit` (and the `--audit` flag for all installs)

  [#6409](https://github.com/yarnpkg/yarn/pull/6409) - [**Jeff Valore**](https://github.com/rally25rs)

- Adds a special logic to PnP for ESLint compatibility (temporary, until [eslint/eslint#10125](https://github.com/eslint/eslint/issues/10125) is fixed)

  [#6449](https://github.com/yarnpkg/yarn/pull/6449) - [**Maël Nison**](https://twitter.com/arcanis)

- Makes the PnP hook inject a `process.versions.pnp` variable when setup (equals to `VERSIONS.std`)

  [#6464](https://github.com/yarnpkg/yarn/pull/6464) - [**Maël Nison**](https://twitter.com/arcanis)

- Disables by default (configurable) the automatic migration of the `integrity` field. **It will be re-enabled in 2.0.**

  [#6465](https://github.com/yarnpkg/yarn/pull/6465) - [**Maël Nison**](https://twitter.com/arcanis)

- Fixes the display name of the faulty package when the NPM registry returns corrupted data

  [#6455](https://github.com/yarnpkg/yarn/pull/6455) - [**Grey Baker**](https://github.com/greysteil)

- Prevents crashes when running `yarn outdated` and the NPM registry forgets to return the `latest` tag

  [#6454](https://github.com/yarnpkg/yarn/pull/6454) - [**mad-mike**](https://github.com/mad-mike)

- Fixes `yarn run` when used together with workspaces and PnP

  [#6444](https://github.com/yarnpkg/yarn/pull/6444) - [**Maël Nison**](https://twitter.com/arcanis)

- Fixes an edge case when peer dependencies were resolved multiple levels deep (`webpack-dev-server`)

  [#6443](https://github.com/yarnpkg/yarn/pull/6443) - [**Maël Nison**](https://twitter.com/arcanis)<|MERGE_RESOLUTION|>--- conflicted
+++ resolved
@@ -4,15 +4,13 @@
 
 ## Master
 
-<<<<<<< HEAD
 - Removes `--scripts-prepend-node-path` as Yarn has this behavior by default
 
   [#7057](https://github.com/yarnpkg/yarn/pull/7057/files) - [**Jason Grout**](https://github.com/jasongrout)
-=======
+
 - Makes `yarn version` cancellable via ctrl-c or empty string
 
   [#7064](https://github.com/yarnpkg/yarn/pull/7064) - [**Olle Lauri Boström**](https://github.com/ollelauribostrom)
->>>>>>> 595006a8
 
 - Adds support for `yarn policies set-version berry`
 

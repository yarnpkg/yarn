# Changelog

Please add one entry in this file for each change in Yarn's behavior. Use the same format for all entries, including the third-person verb. Make sure you don't add more than one line of text to keep it clean. Thanks!

## Master

<<<<<<< HEAD
**Important:** This release contains a cache bump. It will cause the very first install following the upgrade to take slightly more time, especially if you don't use the [Offline Mirror](https://yarnpkg.com/blog/2016/11/24/offline-mirror/) feature. After that everything will be back to normal.

- Uses `NODE_OPTIONS` to instruct Node to load the PnP hook, instead of raw CLI arguments

  **Caveat:** This change might cause issues for PnP users having a space inside their cwd (cf [nodejs/node#24065](https://github.com/nodejs/node/pull/24065))

  [#6479](https://github.com/yarnpkg/yarn/pull/6629) - [**Maël Nison**](https://twitter.com/arcanis)
=======
- Fixes Gulp when used with Plug'n'Play

  [#6623](https://github.com/yarnpkg/yarn/pull/6623) - [**Maël Nison**](https://twitter.com/arcanis)

- Fixes an issue with `yarn audit` when the root package was missing a name

  [#6611](https://github.com/yarnpkg/yarn/pull/6611) - [**Jack Zhao**](https://github.com/bugzpodder)

- Fixes an issue with `yarn audit` when a package was depending on an empty range

  [#6611](https://github.com/yarnpkg/yarn/pull/6611) - [**Jack Zhao**](https://github.com/bugzpodder)

- Fixes an issue with how symlinks are setup into the cache on Windows

  [#6621](https://github.com/yarnpkg/yarn/pull/6621) - [**Yoad Snapir**](https://github.com/yoadsn)
>>>>>>> 4e3b2f61

## 1.12.1

- Ensures the engine check is ran before showing the UI for `upgrade-interactive`

  [#6536](https://github.com/yarnpkg/yarn/pull/6536) - [**Orta Therox**](https://github.com/orta)

- Restores Node v4 support by downgrading `cli-table3`

  [#6535](https://github.com/yarnpkg/yarn/pull/6535) - [**Mark Stacey**](https://github.com/Gudahtt)

- Prevents infinite loop when parsing corrupted lockfiles with unterminated strings

  [#4965](https://github.com/yarnpkg/yarn/pull/4965) - [**Ryan Hendrickson**](https://github.com/rhendric)

- Environment variables now have to **start** with `YARN_` (instead of just contain it) to be considered

  [#6518](https://github.com/yarnpkg/yarn/pull/6518) - [**Michael Gmelin**](https://blog.grem.de)

- Fixes the `extensions` option when used by `resolveRequest`

  [#6479](https://github.com/yarnpkg/yarn/pull/6479) - [**Maël Nison**](https://twitter.com/arcanis)

- Fixes handling of empty string entries for `bin` in package.json

  [#6515](https://github.com/yarnpkg/yarn/pull/6515) - [**Ryan Burrows**](https://github.com/rhburrows)

- Adds support for basic auth for registries with paths, such as artifactory

  [#5322](https://github.com/yarnpkg/yarn/pull/5322) - [**Karolis Narkevicius**](https://twitter.com/KidkArolis)

- Adds 2FA (Two Factor Authentication) support to publish & alike

  [#6555](https://github.com/yarnpkg/yarn/pull/6555) - [**Krzysztof Zbudniewek**](https://github.com/neonowy)

- Fixes how the `files` property is interpreted to bring it in line with npm

  [#6562](https://github.com/yarnpkg/yarn/pull/6562) - [**Bertrand Marron**](https://github.com/tusbar)

- Fixes Yarn invocations on Darwin when the `yarn` binary was symlinked

  [#6568](https://github.com/yarnpkg/yarn/pull/6568) - [**Hidde Boomsma**](https://github.com/hboomsma)

- Fixes `require.resolve` when used together with the `paths` option

  [#6565](https://github.com/yarnpkg/yarn/pull/6565) - [**Maël Nison**](https://twitter.com/arcanis)

## 1.12.0

- Adds initial support for PnP on Windows

  [#6447](https://github.com/yarnpkg/yarn/pull/6447) - [**John-David Dalton**](https://twitter.com/jdalton)

- Adds `yarn audit` (and the `--audit` flag for all installs)

  [#6409](https://github.com/yarnpkg/yarn/pull/6409) - [**Jeff Valore**](https://github.com/rally25rs)

- Adds a special logic to PnP for ESLint compatibility (temporary, until [eslint/eslint#10125](https://github.com/eslint/eslint/issues/10125) is fixed)

  [#6449](https://github.com/yarnpkg/yarn/pull/6449) - [**Maël Nison**](https://twitter.com/arcanis)

- Makes the PnP hook inject a `process.versions.pnp` variable when setup (equals to `VERSIONS.std`)

  [#6464](https://github.com/yarnpkg/yarn/pull/6464) - [**Maël Nison**](https://twitter.com/arcanis)

- Disables by default (configurable) the automatic migration of the `integrity` field. **It will be re-enabled in 2.0.**

  [#6465](https://github.com/yarnpkg/yarn/pull/6465) - [**Maël Nison**](https://twitter.com/arcanis)

- Fixes the display name of the faulty package when the NPM registry returns corrupted data

  [#6455](https://github.com/yarnpkg/yarn/pull/6455) - [**Grey Baker**](https://github.com/greysteil)

- Prevents crashes when running `yarn outdated` and the NPM registry forgets to return the `latest` tag

  [#6454](https://github.com/yarnpkg/yarn/pull/6454) - [**mad-mike**](https://github.com/mad-mike)

- Fixes `yarn run` when used together with workspaces and PnP

  [#6444](https://github.com/yarnpkg/yarn/pull/6444) - [**Maël Nison**](https://twitter.com/arcanis)

- Fixes an edge case when peer dependencies were resolved multiple levels deep (`webpack-dev-server`)

  [#6443](https://github.com/yarnpkg/yarn/pull/6443) - [**Maël Nison**](https://twitter.com/arcanis)<|MERGE_RESOLUTION|>--- conflicted
+++ resolved
@@ -4,7 +4,6 @@
 
 ## Master
 
-<<<<<<< HEAD
 **Important:** This release contains a cache bump. It will cause the very first install following the upgrade to take slightly more time, especially if you don't use the [Offline Mirror](https://yarnpkg.com/blog/2016/11/24/offline-mirror/) feature. After that everything will be back to normal.
 
 - Uses `NODE_OPTIONS` to instruct Node to load the PnP hook, instead of raw CLI arguments
@@ -12,7 +11,7 @@
   **Caveat:** This change might cause issues for PnP users having a space inside their cwd (cf [nodejs/node#24065](https://github.com/nodejs/node/pull/24065))
 
   [#6479](https://github.com/yarnpkg/yarn/pull/6629) - [**Maël Nison**](https://twitter.com/arcanis)
-=======
+
 - Fixes Gulp when used with Plug'n'Play
 
   [#6623](https://github.com/yarnpkg/yarn/pull/6623) - [**Maël Nison**](https://twitter.com/arcanis)
@@ -28,7 +27,6 @@
 - Fixes an issue with how symlinks are setup into the cache on Windows
 
   [#6621](https://github.com/yarnpkg/yarn/pull/6621) - [**Yoad Snapir**](https://github.com/yoadsn)
->>>>>>> 4e3b2f61
 
 ## 1.12.1
 

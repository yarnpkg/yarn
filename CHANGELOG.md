--- conflicted
+++ resolved
@@ -2,13 +2,12 @@
 <!-- -->
 Please add one entry in this file for each change in Yarn's behavior. Use the same format for all entries, including the third-person verb. Make sure you don't add more than one line of text to keep it clean. Thanks!
 
-<<<<<<< HEAD
 ## Master
 
 - Prevents libuv/E2BIG errors when a large NOTICE file exists
 
   [#8093](https://github.com/yarnpkg/yarn/pull/8093) - [Dan Bjorge](https://github.com/dbjorge)
-=======
+
 ## 1.22.2
 
 - Sorts files when running `yarn pack` to produce identical layout on Windows and Unix systems
@@ -22,7 +21,6 @@
 - Generates local yarn verions as `.cjs` files when calling `yarn set version`
 
   [#8145](https://github.com/yarnpkg/yarn/pull/8145) - [**bgotink**](https://github.com/bgotink)
->>>>>>> ac21dbf1
 
 ## 1.22.1
 

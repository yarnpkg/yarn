--- conflicted
+++ resolved
@@ -2,14 +2,12 @@
 
 Please add one entry in this file for each change in Yarn's behavior. Use the same format for all entries, including the third-person verb. Make sure you don't add more than one line of text to keep it clean. Thanks!
 
-<<<<<<< HEAD
 ## Master
 - Print advisories object to reduce redundancy in json output
   
   [7404](https://github.com/yarnpkg/yarn/issues/7404)
-=======
+
 ## 1.22.1
->>>>>>> a75dbe36
 
 - Prevents `yarn-path` from exiting before its child exited
 

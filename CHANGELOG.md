--- conflicted
+++ resolved
@@ -4,13 +4,10 @@
 
 ## Master
 
-<<<<<<< HEAD
 - Prints workspace names with `yarn workspaces` (silence with `-s`)
 
   [#7722](https://github.com/yarnpkg/yarn/pull/7722) - [**Orta**](https://twitter.com/orta)
 
-- Makes running scripts with Plug'n Play possible on node 13
-=======
 - Implements `yarn init --install berry`
 
   [#7723](https://github.com/yarnpkg/yarn/pull/7723) - [**Maël Nison**](https://twitter.com/arcanis)
@@ -26,7 +23,6 @@
   [#7289](https://github.com/yarnpkg/yarn/pull/7289) - [**Daniel Tschinder**](https://github.com/danez)
 
 - Makes running scripts with Plug'n Play possible on node 13.
->>>>>>> 11872ca3
 
   [#7650](https://github.com/yarnpkg/yarn/pull/7650) - [**Sander Verweij**](https://github.com/sverweij)
 

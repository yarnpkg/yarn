--- conflicted
+++ resolved
@@ -4,15 +4,13 @@
 
 ## Master
 
-<<<<<<< HEAD
-- Implements `yarn self set [range]`. Check [the documentation]() for usage & tips.
+- Implements `yarn policies set-version [range]`. Check [the documentation]() for usage & tips.
 
   [#6673](https://github.com/yarnpkg/yarn/pull/6673) - [**Maël Nison**](https://twitter.com/arcanis)
-=======
+
 - Fixes a resolution issue when a package had an invalid `main` entry
 
   [#6682](https://github.com/yarnpkg/yarn/pull/6682) - [**Maël Nison**](https://twitter.com/arcanis)
->>>>>>> 7f419103
 
 ## 1.12.3
 

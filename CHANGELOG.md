--- conflicted
+++ resolved
@@ -4,11 +4,10 @@
 
 ## Master
 
-<<<<<<< HEAD
 - Runs the `prepare` lifecycle of git dependencies even if `NODE_ENV` is set to `production`.
 
   [#7398](https://github.com/yarnpkg/yarn/pull/7398) - [**John Firebaugh**](https://github.com/jfirebaugh)
-=======
+
 - Fixes the `postversion` lifecycle method not being called when using `--no-git-tag-version`.
 
   [#7154](https://github.com/yarnpkg/yarn/pull/7154) - [**Hampus Tågerud**](https://github.com/hampustagerud)
@@ -16,7 +15,6 @@
 - Ignores potentially large vscode keys in package.json to avoid E2BIG errors.
 
   [#7419](https://github.com/yarnpkg/yarn/pull/7419) - [**Eric Amodio**](https://twitter.com/eamodio)
->>>>>>> 84e01a97
 
 - Enforces https for the Yarn and npm registries.
 

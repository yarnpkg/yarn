# Changelog

Please add one entry in this file for each change in Yarn's behavior. Use the same format for all entries, including the third-person verb. Make sure you don't add more than one line of text to keep it clean. Thanks!

## Master

<<<<<<< HEAD
- Adds `yarn global outdated`

  [#6488](https://github.com/yarnpkg/yarn/pull/6485) - [**Matthias Winkelmann**](https://github.com/MatthiasWinkelmann)
  
- Makes running scripts with Plug'n Play possible on node 13
=======
- Prints workspace names with `yarn workspaces` (silence with `-s`)

  [#7722](https://github.com/yarnpkg/yarn/pull/7722) - [**Orta**](https://twitter.com/orta)

- Implements `yarn init --install berry`

  [#7723](https://github.com/yarnpkg/yarn/pull/7723) - [**Maël Nison**](https://twitter.com/arcanis)

## 1.19.2

- Folders like `.cache` won't be pruned from the `node_modules` after each install.

  [#7699](https://github.com/yarnpkg/yarn/pull/7699) - [**Maël Nison**](https://twitter.com/arcanis)

- Correctly installs workspace child dependencies when workspace child not symlinked to root.

  [#7289](https://github.com/yarnpkg/yarn/pull/7289) - [**Daniel Tschinder**](https://github.com/danez)

- Makes running scripts with Plug'n Play possible on node 13.
>>>>>>> 039bafd7

  [#7650](https://github.com/yarnpkg/yarn/pull/7650) - [**Sander Verweij**](https://github.com/sverweij)

- Change run command to check cwd/node_modules/.bin for commands. Fixes run in workspaces.

  [#7151](https://github.com/yarnpkg/yarn/pull/7151) - [**Jeff Valore**](https://twitter.com/codingwithspike)

## 1.19.1

**Important:** This release contains a cache bump. It will cause the very first install following the upgrade to take slightly more time, especially if you don't use the [Offline Mirror](https://yarnpkg.com/blog/2016/11/24/offline-mirror/) feature. After that everything will be back to normal.

- Computes the `--modules-folder` & friends paths based on the cwd.

  [#7607](https://github.com/yarnpkg/yarn/pull/7607) - [**mbpreble**](https://github.com/mbpreble)

- Stores the sha512 in the cache even when not provided by the server.

  [#7591](https://github.com/yarnpkg/yarn/pull/7591) - [**Maël Nison**](https://twitter.com/arcanis) / [#7595](https://github.com/yarnpkg/yarn/pull/7595) - [**Michael**](https://github.com/Blasz)

- Uses the right Node binary when using `yarn-path`.

  [#7592](https://github.com/yarnpkg/yarn/pull/7592) - [**Maël Nison**](https://twitter.com/arcanis)

## 1.19.0

**Important:** This release contains a cache bump. It will cause the very first install following the upgrade to take slightly more time, especially if you don't use the [Offline Mirror](https://yarnpkg.com/blog/2016/11/24/offline-mirror/) feature. After that everything will be back to normal.

- Fixes a potential vulnerability regarding how the build artifacts are stored

  Reported by [**ChALkeR**](https://github.com/ChALkeR), fixed by [**Maël Nison**](https://twitter.com/arcanis)

## 1.18.0

- Suggests using the Yarn 2 development trunk on PnP-enabled projects

  [#7512](https://github.com/yarnpkg/yarn/pull/7512) - [**Maël Nison**](https://twitter.com/arcanis)

- Preserves linked packages when calling `yarn create`

  [#7543](https://github.com/yarnpkg/yarn/pull/7543) - [**Nick McCurdy**](https://github.com/nickmccurdy)

- Fixes the offline mirror filenames when using Verdaccio

  [#7499](https://github.com/yarnpkg/yarn/pull/7499) - [**xv2**](https://github.com/xv2)

- Fixes using `link:.` to refer to the package folder

  [#7512](https://github.com/yarnpkg/yarn/pull/7512) - [**Maël Nison**](https://twitter.com/arcanis)

- Runs the `prepare` lifecycle of git dependencies even if `NODE_ENV` is set to `production`.

  [#7398](https://github.com/yarnpkg/yarn/pull/7398) - [**John Firebaugh**](https://github.com/jfirebaugh)

- Fixes the `postversion` lifecycle method not being called when using `--no-git-tag-version`.

  [#7154](https://github.com/yarnpkg/yarn/pull/7154) - [**Hampus Tågerud**](https://github.com/hampustagerud)

- Ignores potentially large vscode keys in package.json to avoid E2BIG errors.

  [#7419](https://github.com/yarnpkg/yarn/pull/7419) - [**Eric Amodio**](https://twitter.com/eamodio)

- Enforces https for the Yarn and npm registries.

  [#7393](https://github.com/yarnpkg/yarn/pull/7393) - [**Maël Nison**](https://twitter.com/arcanis)

- Adds support for reading `yarnPath` from v2-produced `.yarnrc.yml` files.

  [#7350](https://github.com/yarnpkg/yarn/pull/7350) - [**Maël Nison**](https://twitter.com/arcanis)

## 1.17.0

- Adds prereleases flags and prerelease identifier to `yarn version`.

  [#7336](https://github.com/yarnpkg/yarn/pull/7336) - [**Daniel Seijo**](https://github.com/daniseijo)

- Fixes audits when used with `yarn add` & `yarn upgrade`

  [#7326](https://github.com/yarnpkg/yarn/pull/7326) - [**David Sanders**](https://github.com/dsanders11)

- Adds support for the `--offline` flag to `yarn global add`

  [#7330](https://github.com/yarnpkg/yarn/pull/7330) - [**Francis Crick**](https://guthub.com/fcrick)

- Yarn will tolerate Yaml at parse time. Full support isn't ready yet and will only come at the next major.

  [#7300](https://github.com/yarnpkg/yarn/pull/7300) - [**Maël Nison**](https://twitter.com/arcanis)

- Fixes a bug when using the `link:` protocol with a folder that doesn't contain a `package.json`

  [#7337](https://github.com/yarnpkg/yarn/pull/7337) - [**Maël Nison**](https://twitter.com/arcanis)

## 1.16.0

- Retries downloading a package on `yarn install` when we get a ETIMEDOUT error.

  [#7163](https://github.com/yarnpkg/yarn/pull/7163) - [**Vincent Bailly**](https://github.com/VincentBailly)

- Implements `yarn audit --level [severity]` flag to filter the audit command's output.

  [#6716](https://github.com/yarnpkg/yarn/pull/6716) - [**Rogério Vicente**](https://twitter.com/rogeriopvl)

- Implements `yarn audit --groups group_name [group_name ...]`.

  [#6724](https://github.com/yarnpkg/yarn/pull/6724) - [**Tom Milligan**](https://github.com/tommilligan)

- Exposes the script environment variables to `yarn create` spawned processes.

  [#7127](https://github.com/yarnpkg/yarn/pull/7127) - [**Eli Perelman**](https://github.com/eliperelman)

- Prevents EPIPE errors from being printed.

  [#7194](https://github.com/yarnpkg/yarn/pull/7194) - [**Abhishek Reddy**](https://github.com/arbscht)

- Adds support for the npm enterprise URLs when computing the offline mirror filenames.

  [#7200](https://github.com/yarnpkg/yarn/pull/7200) - [**John Millikin**](https://john-millikin.com)

- Tweaks the lockfile parser logic to parse a few extra cases

  [#7210](https://github.com/yarnpkg/yarn/pull/7210) - [**Maël Nison**](https://twitter.com/arcanis)

## 1.15.2

The 1.15.1 doesn't exist due to a release hiccup.

- Reverts a behavior causing boggus interactions between PowerShell and `yarn global`

  [#6954](https://github.com/yarnpkg/yarn/pull/6954) - [**briman0094**](https://github.com/briman0094)

- Fixes a bug where non-zero exit codes were converted to a generic 1 when running `yarn run`

  [#6926](https://github.com/yarnpkg/yarn/pull/6926) - [**Kyle Fang**](https://github.com/zhigang1992)

- Fixes production / development reporting when running `yarn audit`

  [#6970](https://github.com/yarnpkg/yarn/pull/6970) - [**Adam Richardson**](https://github.com/as3richa)

## 1.15.0

- Removes `--scripts-prepend-node-path` as Yarn's default behavior makes this obsolete

  [#7057](https://github.com/yarnpkg/yarn/pull/7057/files) - [**Jason Grout**](https://github.com/jasongrout)

- Fixes the advisory link printed by `yarn audit`

  [#7091](https://github.com/yarnpkg/yarn/pull/7091) - [**Jakob Krigovsky**](https://github.com/sonicdoe)

- Fixes `npm_config_` environment variable parsing to support those prefixed with underscore (ex: `_auth`)

  [#7070](https://github.com/yarnpkg/yarn/pull/7070) - [**Nicholas Boll**](https://github.com/NicholasBoll)

- Fixes yarn `upgrade --latest` for dependencies using `>` or `>=` range specifier

  [#7080](https://github.com/yarnpkg/yarn/pull/7080) - [**Xukai Wu**](https://github.com/shilcare)

- Fixes `--modules-folder` handling in several places (ex: `yarn check` now respects `--modules-folder`)

  [#6850](https://github.com/yarnpkg/yarn/pull/6850) - [**Jeff Valore**](https://twitter.com/codingwithspike)

- Removes `rootModuleFolders` (internal variable which wasn't used anywhere)

  [#6846](https://github.com/yarnpkg/yarn/pull/6846) - [**Jeff Valore**](https://twitter.com/codingwithspike)

- Adds support for setting `global-folder` from `.yarnrc` files

  [#7056](https://github.com/yarnpkg/yarn/pull/7056) - [**Hsiao-nan Cheung**](https://github.com/niheaven)

- Makes `yarn version` cancellable via ctrl-c or empty string

  [#7064](https://github.com/yarnpkg/yarn/pull/7064) - [**Olle Lauri Boström**](https://github.com/ollelauribostrom)

- Adds support for `yarn policies set-version berry`

  [#7041](https://github.com/yarnpkg/yarn/pull/7041/files) - [**Maël Nison**](https://twitter.com/arcanis)

- Fixes yarn `upgrade --scope` when using exotic (github) dependencies

  [#7017](https://github.com/yarnpkg/yarn/pull/7017) - [**Jeff Valore**](https://twitter.com/codingwithspike)

- Fixes occasionally mismatching upper/lowecases of drive letters in win32 pnp check

  [#7007](https://github.com/yarnpkg/yarn/pull/7007) - [**Christoph Werner**](https://github.com/codepunkt)

- Fixes the error reporting for non-HTTP network errors (such as invalid certificates)

  [#6968](https://github.com/yarnpkg/yarn/pull/6968) - [**Chih-Hsuan Yen**](https://github.com/yan12125)

- Changes the location where the `--require ./.pnp.js` flag gets added into `NODE_OPTIONS`: now at the front (bis)

  [#6951](https://github.com/yarnpkg/yarn/pull/6951) - [**John-David Dalton**](https://twitter.com/jdalton)

- Packages won't be auto-unplugged anymore if `ignore-scripts` is set in the yarnrc file

  [#6983](https://github.com/yarnpkg/yarn/pull/6983) - [**Micha Reiser**](https://github.com/MichaReiser)

- Enables displaying Emojis on [Terminus](https://github.com/Eugeny/terminus) by default

  [#7093](https://github.com/yarnpkg/yarn/pull/7093) - [**David Refoua**](https://github.com/DRSDavidSoft)

- Run the engines check before executing `run` scripts.

  [#7013](https://github.com/yarnpkg/yarn/issues/7013) - [**Eloy Durán**](https://github.com/alloy)

## 1.14.0

- Improves PnP compatibility with Node 6

  [#6871](https://github.com/yarnpkg/yarn/pull/6871) - [**Robert Jackson**](https://github.com/rwjblue)

- Fixes PnP detection with workspaces (`installConfig` is now read at the top-level)

  [#6878](https://github.com/yarnpkg/yarn/pull/6878) - [**Maël Nison**](https://twitter.com/arcanis)

- Fixes an interaction between `yarn pack` and bundled dependencies

  [#6908](https://github.com/yarnpkg/yarn/pull/6908) - [**Travis Hoover**](https://twitter.com/thoov)

- Adds support for `GITHUB_TOKEN` in `yarn policies set-version`

  [#6912](https://github.com/yarnpkg/yarn/pull/6912) - [**Billy Vong**](https://github.com/billyvg)

- Fixes an issue where `resolve` would forward an incomplete basedir to the PnP hook

  [#6882](https://github.com/yarnpkg/yarn/pull/6882) - [**Zoran Regvart**](https://github.com/zregvart)

- Fixes the command that `yarn unlink` recommends to run as a followup (now `yarn install --force`)

  [#6931](https://github.com/yarnpkg/yarn/pull/6931) - [**Justin Sacbibit**](https://github.com/justinsacbibit)

- Changes the location where the `--require ./.pnp.js` flag gets added into `NODE_OPTIONS`: now at the front

  [#6942](https://github.com/yarnpkg/yarn/pull/6942) - [**John-David Dalton**](https://twitter.com/jdalton)

- Fixes a bug where `os` and `platform` requirements weren't properly checked when `engines` was missing

  [#6976](https://github.com/yarnpkg/yarn/pull/6976) - [**Micha Reiser**](https://github.com/MichaReiser)

## 1.13.0

- Implements a new `package.json` field: `peerDependenciesMeta`

  [#6671](https://github.com/yarnpkg/yarn/pull/6671) - [**Maël Nison**](https://twitter.com/arcanis)

- Adds an `optional` settings to `peerDependenciesMeta` to silence missing peer dependency warnings

  [#6671](https://github.com/yarnpkg/yarn/pull/6671) - [**Maël Nison**](https://twitter.com/arcanis)

- Implements `yarn policies set-version [range]`. Check [the documentation]() for usage & tips.

  [#6673](https://github.com/yarnpkg/yarn/pull/6673) - [**Maël Nison**](https://twitter.com/arcanis)

- Fixes a resolution issue when a package had an invalid `main` entry

  [#6682](https://github.com/yarnpkg/yarn/pull/6682) - [**Maël Nison**](https://twitter.com/arcanis)

- Decreases the size of the generated `$PATH` environment variable for a better Windows support

  [#6683](https://github.com/yarnpkg/yarn/issues/6683) - [**Rowan Lonsdale**](https://github.com/hWorblehat)

- Fixes postinstall scripts for third-party packages when they were referencing a binary from their own dependencies

  [#6712](https://github.com/yarnpkg/yarn/pull/6712) - [**Maël Nison**](https://twitter.com/arcanis)

- Fixes yarn audit exit code overflow

  [#6748](https://github.com/yarnpkg/yarn/issues/6748) - [**Andrey Vetlugin**](https://github.com/antrew)

- Stops automatically unplugging packages with postinstall script when running under `--ignore-scripts`

  [#6820](https://github.com/yarnpkg/yarn/pull/6820) - [**Maël Nison**](https://twitter.com/arcanis)

- Adds transparent support for the [`resolve`](https://github.com/browserify/resolve) package when using Plug'n'Play

  [#6816](https://github.com/yarnpkg/yarn/pull/6816) - [**Maël Nison**](https://twitter.com/arcanis)

- Properly reports the error codes when the npm registry throws 500's

  [#6817](https://github.com/yarnpkg/yarn/pull/6817) - [**Maël Nison**](https://twitter.com/arcanis)

## 1.12.3

**Important:** This release contains a cache bump. It will cause the very first install following the upgrade to take slightly more time, especially if you don't use the [Offline Mirror](https://yarnpkg.com/blog/2016/11/24/offline-mirror/) feature. After that everything will be back to normal.

- Fixes an issue with `yarn audit` when using workspaces

  [#6625](https://github.com/yarnpkg/yarn/pull/6639) - [**Jeff Valore**](https://twitter.com/codingwithspike)

- Uses `NODE_OPTIONS` to instruct Node to load the PnP hook, instead of raw CLI arguments

  **Caveat:** This change might cause issues for PnP users having a space inside their cwd (cf [nodejs/node#24065](https://github.com/nodejs/node/pull/24065))

  [#6479](https://github.com/yarnpkg/yarn/pull/6629) - [**Maël Nison**](https://twitter.com/arcanis)

- Fixes Gulp when used with Plug'n'Play

  [#6623](https://github.com/yarnpkg/yarn/pull/6623) - [**Maël Nison**](https://twitter.com/arcanis)

- Fixes an issue with `yarn audit` when the root package was missing a name

  [#6611](https://github.com/yarnpkg/yarn/pull/6611) - [**Jack Zhao**](https://github.com/bugzpodder)

- Fixes an issue with `yarn audit` when a package was depending on an empty range

  [#6611](https://github.com/yarnpkg/yarn/pull/6611) - [**Jack Zhao**](https://github.com/bugzpodder)

- Fixes an issue with how symlinks are setup into the cache on Windows

  [#6621](https://github.com/yarnpkg/yarn/pull/6621) - [**Yoad Snapir**](https://github.com/yoadsn)

- Upgrades `inquirer`, fixing `upgrade-interactive` for users using both Node 10 and Windows

  [#6635](https://github.com/yarnpkg/yarn/pull/6635) - [**Philipp Feigl**](https://github.com/pfeigl)

- Exposes the path to the PnP file using `require.resolve('pnpapi')`

  [#6643](https://github.com/yarnpkg/yarn/pull/6643) - [**Maël Nison**](https://twitter.com/arcanis)

## 1.12.2

This release doesn't actually exists and was caused by a quirk in our systems.

## 1.12.1

- Ensures the engine check is ran before showing the UI for `upgrade-interactive`

  [#6536](https://github.com/yarnpkg/yarn/pull/6536) - [**Orta Therox**](https://github.com/orta)

- Restores Node v4 support by downgrading `cli-table3`

  [#6535](https://github.com/yarnpkg/yarn/pull/6535) - [**Mark Stacey**](https://github.com/Gudahtt)

- Prevents infinite loop when parsing corrupted lockfiles with unterminated strings

  [#4965](https://github.com/yarnpkg/yarn/pull/4965) - [**Ryan Hendrickson**](https://github.com/rhendric)

- Environment variables now have to **start** with `YARN_` (instead of just contain it) to be considered

  [#6518](https://github.com/yarnpkg/yarn/pull/6518) - [**Michael Gmelin**](https://blog.grem.de)

- Fixes the `extensions` option when used by `resolveRequest`

  [#6479](https://github.com/yarnpkg/yarn/pull/6479) - [**Maël Nison**](https://twitter.com/arcanis)

- Fixes handling of empty string entries for `bin` in package.json

  [#6515](https://github.com/yarnpkg/yarn/pull/6515) - [**Ryan Burrows**](https://github.com/rhburrows)

- Adds support for basic auth for registries with paths, such as artifactory

  [#5322](https://github.com/yarnpkg/yarn/pull/5322) - [**Karolis Narkevicius**](https://twitter.com/KidkArolis)

- Adds 2FA (Two Factor Authentication) support to publish & alike

  [#6555](https://github.com/yarnpkg/yarn/pull/6555) - [**Krzysztof Zbudniewek**](https://github.com/neonowy)

- Fixes how the `files` property is interpreted to bring it in line with npm

  [#6562](https://github.com/yarnpkg/yarn/pull/6562) - [**Bertrand Marron**](https://github.com/tusbar)

- Fixes Yarn invocations on Darwin when the `yarn` binary was symlinked

  [#6568](https://github.com/yarnpkg/yarn/pull/6568) - [**Hidde Boomsma**](https://github.com/hboomsma)

- Fixes `require.resolve` when used together with the `paths` option

  [#6565](https://github.com/yarnpkg/yarn/pull/6565) - [**Maël Nison**](https://twitter.com/arcanis)

## 1.12.0

- Adds initial support for PnP on Windows

  [#6447](https://github.com/yarnpkg/yarn/pull/6447) - [**John-David Dalton**](https://twitter.com/jdalton)

- Adds `yarn audit` (and the `--audit` flag for all installs)

  [#6409](https://github.com/yarnpkg/yarn/pull/6409) - [**Jeff Valore**](https://github.com/rally25rs)

- Adds a special logic to PnP for ESLint compatibility (temporary, until [eslint/eslint#10125](https://github.com/eslint/eslint/issues/10125) is fixed)

  [#6449](https://github.com/yarnpkg/yarn/pull/6449) - [**Maël Nison**](https://twitter.com/arcanis)

- Makes the PnP hook inject a `process.versions.pnp` variable when setup (equals to `VERSIONS.std`)

  [#6464](https://github.com/yarnpkg/yarn/pull/6464) - [**Maël Nison**](https://twitter.com/arcanis)

- Disables by default (configurable) the automatic migration of the `integrity` field. **It will be re-enabled in 2.0.**

  [#6465](https://github.com/yarnpkg/yarn/pull/6465) - [**Maël Nison**](https://twitter.com/arcanis)

- Fixes the display name of the faulty package when the NPM registry returns corrupted data

  [#6455](https://github.com/yarnpkg/yarn/pull/6455) - [**Grey Baker**](https://github.com/greysteil)

- Prevents crashes when running `yarn outdated` and the NPM registry forgets to return the `latest` tag

  [#6454](https://github.com/yarnpkg/yarn/pull/6454) - [**mad-mike**](https://github.com/mad-mike)

- Fixes `yarn run` when used together with workspaces and PnP

  [#6444](https://github.com/yarnpkg/yarn/pull/6444) - [**Maël Nison**](https://twitter.com/arcanis)

- Fixes an edge case when peer dependencies were resolved multiple levels deep (`webpack-dev-server`)

  [#6443](https://github.com/yarnpkg/yarn/pull/6443) - [**Maël Nison**](https://twitter.com/arcanis)<|MERGE_RESOLUTION|>--- conflicted
+++ resolved
@@ -4,13 +4,10 @@
 
 ## Master
 
-<<<<<<< HEAD
 - Adds `yarn global outdated`
 
   [#6488](https://github.com/yarnpkg/yarn/pull/6485) - [**Matthias Winkelmann**](https://github.com/MatthiasWinkelmann)
   
-- Makes running scripts with Plug'n Play possible on node 13
-=======
 - Prints workspace names with `yarn workspaces` (silence with `-s`)
 
   [#7722](https://github.com/yarnpkg/yarn/pull/7722) - [**Orta**](https://twitter.com/orta)
@@ -30,7 +27,6 @@
   [#7289](https://github.com/yarnpkg/yarn/pull/7289) - [**Daniel Tschinder**](https://github.com/danez)
 
 - Makes running scripts with Plug'n Play possible on node 13.
->>>>>>> 039bafd7
 
   [#7650](https://github.com/yarnpkg/yarn/pull/7650) - [**Sander Verweij**](https://github.com/sverweij)
 

--- conflicted
+++ resolved
@@ -4,11 +4,10 @@
 
 ## Master
 
-<<<<<<< HEAD
 - Adds package location to JSON output of `yarn list`.
 
   [#7462](https://github.com/yarnpkg/yarn/pull/7462) - [**Krzysztof Pawlik**](https://github.com/krzysztof-pawlik-gat)
-=======
+
 - Makes running scripts with Plug'n Play possible on node 13
 
   [#7650](https://github.com/yarnpkg/yarn/pull/7650) - [**Sander Verweij**](https://github.com/sverweij)
@@ -17,8 +16,6 @@
 
   [#7151](https://github.com/yarnpkg/yarn/pull/7151) - [**Jeff Valore**](https://twitter.com/codingwithspike)
 
->>>>>>> 1ec3190a
-
 ## 1.19.1
 
 **Important:** This release contains a cache bump. It will cause the very first install following the upgrade to take slightly more time, especially if you don't use the [Offline Mirror](https://yarnpkg.com/blog/2016/11/24/offline-mirror/) feature. After that everything will be back to normal.

--- conflicted
+++ resolved
@@ -4,15 +4,13 @@
 
 ## Master
 
-<<<<<<< HEAD
 - Fixes audits when used with `yarn add` & `yarn upgrade`
 
   [#7326](https://github.com/yarnpkg/yarn/pull/7326) - [**David Sanders**](https://github.com/dsanders11)
-=======
-- Adds support for --offline flag to global add command
+
+- Adds support for the `--offline` flag to `yarn global add`
 
   [#7330](https://github.com/yarnpkg/yarn/pull/7330) - [**Francis Crick**](https://guthub.com/fcrick)
->>>>>>> 6b7ee8c7
 
 - Yarn will tolerate Yaml at parse time. Full support isn't ready yet and will only come at the next major.
 

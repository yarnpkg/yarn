# Changelog

Please add one entry in this file for each change in Yarn's behavior. Use the same format for all entries, including the third-person verb. Make sure you don't add more than one line of text to keep it clean. Thanks!

## Master

<<<<<<< HEAD
- Always run postversion lifecycle method.

  [#7154](https://github.com/yarnpkg/yarn/pull/7154) - [**Hampus Tågerud**](https://github.com/hampustagerud)
=======
- Enforces https for the Yarn and npm registries.

  [#7393](https://github.com/yarnpkg/yarn/pull/7393) - [**Maël Nison**](https://twitter.com/arcanis)

- Adds support for reading `yarnPath` from v2-produced `.yarnrc.yml` files.

  [#7350](https://github.com/yarnpkg/yarn/pull/7350) - [**Maël Nison**](https://twitter.com/arcanis)

## 1.17.0

- Adds prereleases flags and prerelease identifier to `yarn version`.

  [#7336](https://github.com/yarnpkg/yarn/pull/7336) - [**Daniel Seijo**](https://github.com/daniseijo)

- Fixes audits when used with `yarn add` & `yarn upgrade`

  [#7326](https://github.com/yarnpkg/yarn/pull/7326) - [**David Sanders**](https://github.com/dsanders11)

- Adds support for the `--offline` flag to `yarn global add`

  [#7330](https://github.com/yarnpkg/yarn/pull/7330) - [**Francis Crick**](https://guthub.com/fcrick)
>>>>>>> 2f08a740

- Yarn will tolerate Yaml at parse time. Full support isn't ready yet and will only come at the next major.

  [#7300](https://github.com/yarnpkg/yarn/pull/7300) - [**Maël Nison**](https://twitter.com/arcanis)

- Fixes a bug when using the `link:` protocol with a folder that doesn't contain a `package.json`

  [#7337](https://github.com/yarnpkg/yarn/pull/7337) - [**Maël Nison**](https://twitter.com/arcanis)

## 1.16.0

- Retries downloading a package on `yarn install` when we get a ETIMEDOUT error.

  [#7163](https://github.com/yarnpkg/yarn/pull/7163) - [**Vincent Bailly**](https://github.com/VincentBailly)

- Implements `yarn audit --level [severity]` flag to filter the audit command's output.

  [#6716](https://github.com/yarnpkg/yarn/pull/6716) - [**Rogério Vicente**](https://twitter.com/rogeriopvl)

- Implements `yarn audit --groups group_name [group_name ...]`.

  [#6724](https://github.com/yarnpkg/yarn/pull/6724) - [**Tom Milligan**](https://github.com/tommilligan)

- Exposes the script environment variables to `yarn create` spawned processes.

  [#7127](https://github.com/yarnpkg/yarn/pull/7127) - [**Eli Perelman**](https://github.com/eliperelman)
  
- Prevents EPIPE errors from being printed.

  [#7194](https://github.com/yarnpkg/yarn/pull/7194) - [**Abhishek Reddy**](https://github.com/arbscht)

- Adds support for the npm enterprise URLs when computing the offline mirror filenames.

  [#7200](https://github.com/yarnpkg/yarn/pull/7200) - [**John Millikin**](https://john-millikin.com)

- Tweaks the lockfile parser logic to parse a few extra cases

  [#7210](https://github.com/yarnpkg/yarn/pull/7210) - [**Maël Nison**](https://twitter.com/arcanis)

## 1.15.2

The 1.15.1 doesn't exist due to a release hiccup.

- Reverts a behavior causing boggus interactions between PowerShell and `yarn global`

  [#6954](https://github.com/yarnpkg/yarn/pull/6954) - [**briman0094**](https://github.com/briman0094)

- Fixes a bug where non-zero exit codes were converted to a generic 1 when running `yarn run`

  [#6926](https://github.com/yarnpkg/yarn/pull/6926) - [**Kyle Fang**](https://github.com/zhigang1992)

- Fixes production / development reporting when running `yarn audit`

  [#6970](https://github.com/yarnpkg/yarn/pull/6970) - [**Adam Richardson**](https://github.com/as3richa)

## 1.15.0

- Removes `--scripts-prepend-node-path` as Yarn's default behavior makes this obsolete

  [#7057](https://github.com/yarnpkg/yarn/pull/7057/files) - [**Jason Grout**](https://github.com/jasongrout)

- Fixes the advisory link printed by `yarn audit`

  [#7091](https://github.com/yarnpkg/yarn/pull/7091) - [**Jakob Krigovsky**](https://github.com/sonicdoe)

- Fixes `npm_config_` environment variable parsing to support those prefixed with underscore (ex: `_auth`)

  [#7070](https://github.com/yarnpkg/yarn/pull/7070) - [**Nicholas Boll**](https://github.com/NicholasBoll)

- Fixes yarn `upgrade --latest` for dependencies using `>` or `>=` range specifier

  [#7080](https://github.com/yarnpkg/yarn/pull/7080) - [**Xukai Wu**](https://github.com/shilcare)

- Fixes `--modules-folder` handling in several places (ex: `yarn check` now respects `--modules-folder`)

  [#6850](https://github.com/yarnpkg/yarn/pull/6850) - [**Jeff Valore**](https://twitter.com/codingwithspike)

- Removes `rootModuleFolders` (internal variable which wasn't used anywhere)

  [#6846](https://github.com/yarnpkg/yarn/pull/6846) - [**Jeff Valore**](https://twitter.com/codingwithspike)

- Adds support for setting `global-folder` from `.yarnrc` files

  [#7056](https://github.com/yarnpkg/yarn/pull/7056) - [**Hsiao-nan Cheung**](https://github.com/niheaven)

- Makes `yarn version` cancellable via ctrl-c or empty string

  [#7064](https://github.com/yarnpkg/yarn/pull/7064) - [**Olle Lauri Boström**](https://github.com/ollelauribostrom)

- Adds support for `yarn policies set-version berry`

  [#7041](https://github.com/yarnpkg/yarn/pull/7041/files) - [**Maël Nison**](https://twitter.com/arcanis)

- Fixes yarn `upgrade --scope` when using exotic (github) dependencies

  [#7017](https://github.com/yarnpkg/yarn/pull/7017) - [**Jeff Valore**](https://twitter.com/codingwithspike)

- Fixes occasionally mismatching upper/lowecases of drive letters in win32 pnp check

  [#7007](https://github.com/yarnpkg/yarn/pull/7007) - [**Christoph Werner**](https://github.com/codepunkt)

- Fixes the error reporting for non-HTTP network errors (such as invalid certificates)

  [#6968](https://github.com/yarnpkg/yarn/pull/6968) - [**Chih-Hsuan Yen**](https://github.com/yan12125)

- Changes the location where the `--require ./.pnp.js` flag gets added into `NODE_OPTIONS`: now at the front (bis)

  [#6951](https://github.com/yarnpkg/yarn/pull/6951) - [**John-David Dalton**](https://twitter.com/jdalton)

- Packages won't be auto-unplugged anymore if `ignore-scripts` is set in the yarnrc file

  [#6983](https://github.com/yarnpkg/yarn/pull/6983) - [**Micha Reiser**](https://github.com/MichaReiser)

- Enables displaying Emojis on [Terminus](https://github.com/Eugeny/terminus) by default

  [#7093](https://github.com/yarnpkg/yarn/pull/7093) - [**David Refoua**](https://github.com/DRSDavidSoft)

- Run the engines check before executing `run` scripts.

  [#7013](https://github.com/yarnpkg/yarn/issues/7013) - [**Eloy Durán**](https://github.com/alloy)

## 1.14.0

- Improves PnP compatibility with Node 6

  [#6871](https://github.com/yarnpkg/yarn/pull/6871) - [**Robert Jackson**](https://github.com/rwjblue)

- Fixes PnP detection with workspaces (`installConfig` is now read at the top-level)

  [#6878](https://github.com/yarnpkg/yarn/pull/6878) - [**Maël Nison**](https://twitter.com/arcanis)

- Fixes an interaction between `yarn pack` and bundled dependencies

  [#6908](https://github.com/yarnpkg/yarn/pull/6908) - [**Travis Hoover**](https://twitter.com/thoov)

- Adds support for `GITHUB_TOKEN` in `yarn policies set-version`

  [#6912](https://github.com/yarnpkg/yarn/pull/6912) - [**Billy Vong**](https://github.com/billyvg)

- Fixes an issue where `resolve` would forward an incomplete basedir to the PnP hook

  [#6882](https://github.com/yarnpkg/yarn/pull/6882) - [**Zoran Regvart**](https://github.com/zregvart)

- Fixes the command that `yarn unlink` recommends to run as a followup (now `yarn install --force`)

  [#6931](https://github.com/yarnpkg/yarn/pull/6931) - [**Justin Sacbibit**](https://github.com/justinsacbibit)

- Changes the location where the `--require ./.pnp.js` flag gets added into `NODE_OPTIONS`: now at the front

  [#6942](https://github.com/yarnpkg/yarn/pull/6942) - [**John-David Dalton**](https://twitter.com/jdalton)

- Fixes a bug where `os` and `platform` requirements weren't properly checked when `engines` was missing

  [#6976](https://github.com/yarnpkg/yarn/pull/6976) - [**Micha Reiser**](https://github.com/MichaReiser)

## 1.13.0

- Implements a new `package.json` field: `peerDependenciesMeta`

  [#6671](https://github.com/yarnpkg/yarn/pull/6671) - [**Maël Nison**](https://twitter.com/arcanis)

- Adds an `optional` settings to `peerDependenciesMeta` to silence missing peer dependency warnings

  [#6671](https://github.com/yarnpkg/yarn/pull/6671) - [**Maël Nison**](https://twitter.com/arcanis)

- Implements `yarn policies set-version [range]`. Check [the documentation]() for usage & tips.

  [#6673](https://github.com/yarnpkg/yarn/pull/6673) - [**Maël Nison**](https://twitter.com/arcanis)

- Fixes a resolution issue when a package had an invalid `main` entry

  [#6682](https://github.com/yarnpkg/yarn/pull/6682) - [**Maël Nison**](https://twitter.com/arcanis)

- Decreases the size of the generated `$PATH` environment variable for a better Windows support

  [#6683](https://github.com/yarnpkg/yarn/issues/6683) - [**Rowan Lonsdale**](https://github.com/hWorblehat)

- Fixes postinstall scripts for third-party packages when they were referencing a binary from their own dependencies

  [#6712](https://github.com/yarnpkg/yarn/pull/6712) - [**Maël Nison**](https://twitter.com/arcanis)

- Fixes yarn audit exit code overflow

  [#6748](https://github.com/yarnpkg/yarn/issues/6748) - [**Andrey Vetlugin**](https://github.com/antrew)

- Stops automatically unplugging packages with postinstall script when running under `--ignore-scripts`

  [#6820](https://github.com/yarnpkg/yarn/pull/6820) - [**Maël Nison**](https://twitter.com/arcanis)

- Adds transparent support for the [`resolve`](https://github.com/browserify/resolve) package when using Plug'n'Play

  [#6816](https://github.com/yarnpkg/yarn/pull/6816) - [**Maël Nison**](https://twitter.com/arcanis)

- Properly reports the error codes when the npm registry throws 500's

  [#6817](https://github.com/yarnpkg/yarn/pull/6817) - [**Maël Nison**](https://twitter.com/arcanis)

## 1.12.3

**Important:** This release contains a cache bump. It will cause the very first install following the upgrade to take slightly more time, especially if you don't use the [Offline Mirror](https://yarnpkg.com/blog/2016/11/24/offline-mirror/) feature. After that everything will be back to normal.

- Fixes an issue with `yarn audit` when using workspaces

  [#6625](https://github.com/yarnpkg/yarn/pull/6639) - [**Jeff Valore**](https://twitter.com/codingwithspike)

- Uses `NODE_OPTIONS` to instruct Node to load the PnP hook, instead of raw CLI arguments

  **Caveat:** This change might cause issues for PnP users having a space inside their cwd (cf [nodejs/node#24065](https://github.com/nodejs/node/pull/24065))

  [#6479](https://github.com/yarnpkg/yarn/pull/6629) - [**Maël Nison**](https://twitter.com/arcanis)

- Fixes Gulp when used with Plug'n'Play

  [#6623](https://github.com/yarnpkg/yarn/pull/6623) - [**Maël Nison**](https://twitter.com/arcanis)

- Fixes an issue with `yarn audit` when the root package was missing a name

  [#6611](https://github.com/yarnpkg/yarn/pull/6611) - [**Jack Zhao**](https://github.com/bugzpodder)

- Fixes an issue with `yarn audit` when a package was depending on an empty range

  [#6611](https://github.com/yarnpkg/yarn/pull/6611) - [**Jack Zhao**](https://github.com/bugzpodder)

- Fixes an issue with how symlinks are setup into the cache on Windows

  [#6621](https://github.com/yarnpkg/yarn/pull/6621) - [**Yoad Snapir**](https://github.com/yoadsn)

- Upgrades `inquirer`, fixing `upgrade-interactive` for users using both Node 10 and Windows

  [#6635](https://github.com/yarnpkg/yarn/pull/6635) - [**Philipp Feigl**](https://github.com/pfeigl)

- Exposes the path to the PnP file using `require.resolve('pnpapi')`

  [#6643](https://github.com/yarnpkg/yarn/pull/6643) - [**Maël Nison**](https://twitter.com/arcanis)

## 1.12.2

This release doesn't actually exists and was caused by a quirk in our systems.

## 1.12.1

- Ensures the engine check is ran before showing the UI for `upgrade-interactive`

  [#6536](https://github.com/yarnpkg/yarn/pull/6536) - [**Orta Therox**](https://github.com/orta)

- Restores Node v4 support by downgrading `cli-table3`

  [#6535](https://github.com/yarnpkg/yarn/pull/6535) - [**Mark Stacey**](https://github.com/Gudahtt)

- Prevents infinite loop when parsing corrupted lockfiles with unterminated strings

  [#4965](https://github.com/yarnpkg/yarn/pull/4965) - [**Ryan Hendrickson**](https://github.com/rhendric)

- Environment variables now have to **start** with `YARN_` (instead of just contain it) to be considered

  [#6518](https://github.com/yarnpkg/yarn/pull/6518) - [**Michael Gmelin**](https://blog.grem.de)

- Fixes the `extensions` option when used by `resolveRequest`

  [#6479](https://github.com/yarnpkg/yarn/pull/6479) - [**Maël Nison**](https://twitter.com/arcanis)

- Fixes handling of empty string entries for `bin` in package.json

  [#6515](https://github.com/yarnpkg/yarn/pull/6515) - [**Ryan Burrows**](https://github.com/rhburrows)

- Adds support for basic auth for registries with paths, such as artifactory

  [#5322](https://github.com/yarnpkg/yarn/pull/5322) - [**Karolis Narkevicius**](https://twitter.com/KidkArolis)

- Adds 2FA (Two Factor Authentication) support to publish & alike

  [#6555](https://github.com/yarnpkg/yarn/pull/6555) - [**Krzysztof Zbudniewek**](https://github.com/neonowy)

- Fixes how the `files` property is interpreted to bring it in line with npm

  [#6562](https://github.com/yarnpkg/yarn/pull/6562) - [**Bertrand Marron**](https://github.com/tusbar)

- Fixes Yarn invocations on Darwin when the `yarn` binary was symlinked

  [#6568](https://github.com/yarnpkg/yarn/pull/6568) - [**Hidde Boomsma**](https://github.com/hboomsma)

- Fixes `require.resolve` when used together with the `paths` option

  [#6565](https://github.com/yarnpkg/yarn/pull/6565) - [**Maël Nison**](https://twitter.com/arcanis)

## 1.12.0

- Adds initial support for PnP on Windows

  [#6447](https://github.com/yarnpkg/yarn/pull/6447) - [**John-David Dalton**](https://twitter.com/jdalton)

- Adds `yarn audit` (and the `--audit` flag for all installs)

  [#6409](https://github.com/yarnpkg/yarn/pull/6409) - [**Jeff Valore**](https://github.com/rally25rs)

- Adds a special logic to PnP for ESLint compatibility (temporary, until [eslint/eslint#10125](https://github.com/eslint/eslint/issues/10125) is fixed)

  [#6449](https://github.com/yarnpkg/yarn/pull/6449) - [**Maël Nison**](https://twitter.com/arcanis)

- Makes the PnP hook inject a `process.versions.pnp` variable when setup (equals to `VERSIONS.std`)

  [#6464](https://github.com/yarnpkg/yarn/pull/6464) - [**Maël Nison**](https://twitter.com/arcanis)

- Disables by default (configurable) the automatic migration of the `integrity` field. **It will be re-enabled in 2.0.**

  [#6465](https://github.com/yarnpkg/yarn/pull/6465) - [**Maël Nison**](https://twitter.com/arcanis)

- Fixes the display name of the faulty package when the NPM registry returns corrupted data

  [#6455](https://github.com/yarnpkg/yarn/pull/6455) - [**Grey Baker**](https://github.com/greysteil)

- Prevents crashes when running `yarn outdated` and the NPM registry forgets to return the `latest` tag

  [#6454](https://github.com/yarnpkg/yarn/pull/6454) - [**mad-mike**](https://github.com/mad-mike)

- Fixes `yarn run` when used together with workspaces and PnP

  [#6444](https://github.com/yarnpkg/yarn/pull/6444) - [**Maël Nison**](https://twitter.com/arcanis)

- Fixes an edge case when peer dependencies were resolved multiple levels deep (`webpack-dev-server`)

  [#6443](https://github.com/yarnpkg/yarn/pull/6443) - [**Maël Nison**](https://twitter.com/arcanis)<|MERGE_RESOLUTION|>--- conflicted
+++ resolved
@@ -4,11 +4,10 @@
 
 ## Master
 
-<<<<<<< HEAD
 - Always run postversion lifecycle method.
 
   [#7154](https://github.com/yarnpkg/yarn/pull/7154) - [**Hampus Tågerud**](https://github.com/hampustagerud)
-=======
+  
 - Enforces https for the Yarn and npm registries.
 
   [#7393](https://github.com/yarnpkg/yarn/pull/7393) - [**Maël Nison**](https://twitter.com/arcanis)
@@ -30,7 +29,6 @@
 - Adds support for the `--offline` flag to `yarn global add`
 
   [#7330](https://github.com/yarnpkg/yarn/pull/7330) - [**Francis Crick**](https://guthub.com/fcrick)
->>>>>>> 2f08a740
 
 - Yarn will tolerate Yaml at parse time. Full support isn't ready yet and will only come at the next major.
 

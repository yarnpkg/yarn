# Changelog

Please add one entry in this file for each change in Yarn's behavior. Use the same format for all entries, including the third-person verb. Make sure you don't add more than one line of text to keep it clean. Thanks!

## Master

<<<<<<< HEAD
- Environment variables now have to **start** with `YARN_` (instead of just contain it) to be considered

  [#6518](https://github.com/yarnpkg/yarn/pull/6518) - [**Michael Gmelin**](https://blog.grem.de)
=======
- Fixes the `extensions` option when used by `resolveRequest`

  [#6479](https://github.com/yarnpkg/yarn/pull/6479) - [**Maël Nison**](https://twitter.com/arcanis)
>>>>>>> 276720b7

- Fixes handling of empty string entries for `bin` in package.json

  [#6515](https://github.com/yarnpkg/yarn/pull/6515) - [**Ryan Burrows**](https://github.com/rhburrows)

- Adds support for basic auth for registries with paths, such as artifactory

  [#5322](https://github.com/yarnpkg/yarn/pull/5322) - [**Karolis Narkevicius**](https://twitter.com/KidkArolis)

## 1.12.0

- Adds initial support for PnP on Windows

  [#6447](https://github.com/yarnpkg/yarn/pull/6447) - [**John-David Dalton**](https://twitter.com/jdalton)

- Adds `yarn audit` (and the `--audit` flag for all installs)

  [#6409](https://github.com/yarnpkg/yarn/pull/6409) - [**Jeff Valore**](https://github.com/rally25rs)

- Adds a special logic to PnP for ESLint compatibility (temporary, until [eslint/eslint#10125](https://github.com/eslint/eslint/issues/10125) is fixed)

  [#6449](https://github.com/yarnpkg/yarn/pull/6449) - [**Maël Nison**](https://twitter.com/arcanis)

- Makes the PnP hook inject a `process.versions.pnp` variable when setup (equals to `VERSIONS.std`)

  [#6464](https://github.com/yarnpkg/yarn/pull/6464) - [**Maël Nison**](https://twitter.com/arcanis)

- Disables by default (configurable) the automatic migration of the `integrity` field. **It will be re-enabled in 2.0.**

  [#6465](https://github.com/yarnpkg/yarn/pull/6465) - [**Maël Nison**](https://twitter.com/arcanis)

- Fixes the display name of the faulty package when the NPM registry returns corrupted data

  [#6455](https://github.com/yarnpkg/yarn/pull/6455) - [**Grey Baker**](https://github.com/greysteil)

- Prevents crashes when running `yarn outdated` and the NPM registry forgets to return the `latest` tag

  [#6454](https://github.com/yarnpkg/yarn/pull/6454) - [**mad-mike**](https://github.com/mad-mike)

- Fixes `yarn run` when used together with workspaces and PnP

  [#6444](https://github.com/yarnpkg/yarn/pull/6444) - [**Maël Nison**](https://twitter.com/arcanis)

- Fixes an edge case when peer dependencies were resolved multiple levels deep (`webpack-dev-server`)

  [#6443](https://github.com/yarnpkg/yarn/pull/6443) - [**Maël Nison**](https://twitter.com/arcanis)<|MERGE_RESOLUTION|>--- conflicted
+++ resolved
@@ -4,15 +4,13 @@
 
 ## Master
 
-<<<<<<< HEAD
 - Environment variables now have to **start** with `YARN_` (instead of just contain it) to be considered
 
   [#6518](https://github.com/yarnpkg/yarn/pull/6518) - [**Michael Gmelin**](https://blog.grem.de)
-=======
+
 - Fixes the `extensions` option when used by `resolveRequest`
 
   [#6479](https://github.com/yarnpkg/yarn/pull/6479) - [**Maël Nison**](https://twitter.com/arcanis)
->>>>>>> 276720b7
 
 - Fixes handling of empty string entries for `bin` in package.json
 

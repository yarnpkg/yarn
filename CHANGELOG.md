--- conflicted
+++ resolved
@@ -16,15 +16,13 @@
 
   [#6449](https://github.com/yarnpkg/yarn/pull/6449) - [**Maël Nison**](https://twitter.com/arcanis)
 
-<<<<<<< HEAD
+- Makes the PnP hook inject a `process.versions.pnp` variable when setup (equals to `VERSIONS.std`)
+
+  [#6464](https://github.com/yarnpkg/yarn/pull/6464) - [**Maël Nison**](https://twitter.com/arcanis)
+
 - Disables by default (configurable) the automatic migration of the `integrity` field. **It will be re-enabled in 2.0.**
 
   [#6465](https://github.com/yarnpkg/yarn/pull/6465) - [**Maël Nison**](https://twitter.com/arcanis)
-=======
-- Makes the PnP hook inject a `process.versions.pnp` variable when setup (equals to `VERSIONS.std`)
-
-  [#6464](https://github.com/yarnpkg/yarn/pull/6464) - [**Maël Nison**](https://twitter.com/arcanis)
->>>>>>> 837704ce
 
 - Fixes the display name of the faulty package when the NPM registry returns corrupted data
 

--- conflicted
+++ resolved
@@ -24,15 +24,13 @@
 
   [#6882](https://github.com/yarnpkg/yarn/pull/6882) - [**Zoran Regvart**](https://github.com/zregvart)
 
-<<<<<<< HEAD
 - Fixes the command that `yarn unlink` recommends to run as a followup (now `yarn install --force`)
 
   [#6931](https://github.com/yarnpkg/yarn/pull/6931) - [**Justin Sacbibit**](https://github.com/justinsacbibit)
-=======
+
 - Changes the location where the `--require ./.pnp.js` flag gets added into `NODE_OPTIONS`: now at the front
 
   [#6942](https://github.com/yarnpkg/yarn/pull/6942) - [**John-David Dalton**](https://twitter.com/jdalton)
->>>>>>> 9a8dd6e7
 
 ## 1.13.0
 

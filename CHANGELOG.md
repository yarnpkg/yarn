--- conflicted
+++ resolved
@@ -4,15 +4,13 @@
 
 ## Master
 
-<<<<<<< HEAD
-- Allow `global-folder` to be set in `.yarnrc`.
+- Allows `global-folder` to be set in `.yarnrc` files
 
   [#7056](https://github.com/yarnpkg/yarn/pull/7056) - [**Hsiao-nan Cheung**](https://github.com/niheaven)
-=======
+
 - Makes `yarn version` cancellable via ctrl-c or empty string
 
   [#7064](https://github.com/yarnpkg/yarn/pull/7064) - [**Olle Lauri Boström**](https://github.com/ollelauribostrom)
->>>>>>> 595006a8
 
 - Adds support for `yarn policies set-version berry`
 

--- conflicted
+++ resolved
@@ -4,15 +4,13 @@
 
 ## Master
 
-<<<<<<< HEAD
-- Fix `--modules-folder` handling in several places. `yarn check` now respects `--modules-folder`. `node_modules` no longer checked for extraneous files).
+- Fix `--modules-folder` handling in several places (ex: `yarn check` now respects `--modules-folder`)
 
   [#6850](https://github.com/yarnpkg/yarn/pull/6850) - [**Jeff Valore**](https://twitter.com/codingwithspike)
-=======
+
 - Improves PnP compatibility with Node 6
 
   [#6871](https://github.com/yarnpkg/yarn/pull/6871) - [**Robert Jackson**](https://github.com/rwjblue)
->>>>>>> b1f21a80
 
 ## 1.13.0
 

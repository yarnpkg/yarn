--- conflicted
+++ resolved
@@ -4,15 +4,13 @@
 
 ## Master
 
-<<<<<<< HEAD
 - Always run postversion lifecycle method.
 
   [#7154](https://github.com/yarnpkg/yarn/pull/7154) - [**Hampus Tågerud**](https://github.com/hampustagerud)
-=======
+
 - Yarn will tolerate Yaml at parse time. Full support isn't ready yet and will only come at the next major.
 
   [#7300](https://github.com/yarnpkg/yarn/pull/7300) - [**Maël Nison**](https://twitter.com/arcanis)
->>>>>>> 1089b39c
 
 ## 1.16.0
 

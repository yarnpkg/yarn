# Changelog

Please add one entry in this file for each change in Yarn's behavior. Use the same format for all entries, including the third-person verb. Make sure you don't add more than one line of text to keep it clean. Thanks!

## Master

<<<<<<< HEAD
- Refactor/Remove `rootModuleFolders` variable which was not used anywhere.

  [#6846](https://github.com/yarnpkg/yarn/pull/6846) - [**Jeff Valore**](https://twitter.com/codingwithspike)
=======
- Allows `global-folder` to be set in `.yarnrc` files

  [#7056](https://github.com/yarnpkg/yarn/pull/7056) - [**Hsiao-nan Cheung**](https://github.com/niheaven)

- Makes `yarn version` cancellable via ctrl-c or empty string

  [#7064](https://github.com/yarnpkg/yarn/pull/7064) - [**Olle Lauri Boström**](https://github.com/ollelauribostrom)
>>>>>>> 9fae32c8

- Adds support for `yarn policies set-version berry`

  [#7041](https://github.com/yarnpkg/yarn/pull/7041/files) - [**Maël Nison**](https://twitter.com/arcanis)

- Fixes yarn `upgrade --scope` when using exotic (github) dependencies

  [#7017](https://github.com/yarnpkg/yarn/pull/7017) - [**Jeff Valore**](https://twitter.com/codingwithspike)

- Fixes occasionally mismatching upper/lowecases of drive letters in win32 pnp check

  [#7007](https://github.com/yarnpkg/yarn/pull/7007) - [**Christoph Werner**](https://github.com/codepunkt)

- Fixes the error reporting for non-HTTP network errors (such as invalid certificates)

  [#6968](https://github.com/yarnpkg/yarn/pull/6968) - [**Chih-Hsuan Yen**](https://github.com/yan12125)

- Changes the location where the `--require ./.pnp.js` flag gets added into `NODE_OPTIONS`: now at the front (bis)

  [#6951](https://github.com/yarnpkg/yarn/pull/6951) - [**John-David Dalton**](https://twitter.com/jdalton)

- Packages won't be auto-unplugged anymore if `ignore-scripts` is set in the yarnrc file

  [#6983](https://github.com/yarnpkg/yarn/pull/6983) - [**Micha Reiser**](https://github.com/MichaReiser)

## 1.14.0

- Improves PnP compatibility with Node 6

  [#6871](https://github.com/yarnpkg/yarn/pull/6871) - [**Robert Jackson**](https://github.com/rwjblue)

- Fixes PnP detection with workspaces (`installConfig` is now read at the top-level)

  [#6878](https://github.com/yarnpkg/yarn/pull/6878) - [**Maël Nison**](https://twitter.com/arcanis)

- Fixes an interaction between `yarn pack` and bundled dependencies

  [#6908](https://github.com/yarnpkg/yarn/pull/6908) - [**Travis Hoover**](https://twitter.com/thoov)

- Adds support for `GITHUB_TOKEN` in `yarn policies set-version`

  [#6912](https://github.com/yarnpkg/yarn/pull/6912) - [**Billy Vong**](https://github.com/billyvg)

- Fixes an issue where `resolve` would forward an incomplete basedir to the PnP hook

  [#6882](https://github.com/yarnpkg/yarn/pull/6882) - [**Zoran Regvart**](https://github.com/zregvart)

- Fixes the command that `yarn unlink` recommends to run as a followup (now `yarn install --force`)

  [#6931](https://github.com/yarnpkg/yarn/pull/6931) - [**Justin Sacbibit**](https://github.com/justinsacbibit)

- Changes the location where the `--require ./.pnp.js` flag gets added into `NODE_OPTIONS`: now at the front

  [#6942](https://github.com/yarnpkg/yarn/pull/6942) - [**John-David Dalton**](https://twitter.com/jdalton)

- Fixes a bug where `os` and `platform` requirements weren't properly checked when `engines` was missing

  [#6976](https://github.com/yarnpkg/yarn/pull/6976) - [**Micha Reiser**](https://github.com/MichaReiser)

## 1.13.0

- Implements a new `package.json` field: `peerDependenciesMeta`

  [#6671](https://github.com/yarnpkg/yarn/pull/6671) - [**Maël Nison**](https://twitter.com/arcanis)

- Adds an `optional` settings to `peerDependenciesMeta` to silence missing peer dependency warnings

  [#6671](https://github.com/yarnpkg/yarn/pull/6671) - [**Maël Nison**](https://twitter.com/arcanis)

- Implements `yarn policies set-version [range]`. Check [the documentation]() for usage & tips.

  [#6673](https://github.com/yarnpkg/yarn/pull/6673) - [**Maël Nison**](https://twitter.com/arcanis)

- Fixes a resolution issue when a package had an invalid `main` entry

  [#6682](https://github.com/yarnpkg/yarn/pull/6682) - [**Maël Nison**](https://twitter.com/arcanis)

- Decreases the size of the generated `$PATH` environment variable for a better Windows support

  [#6683](https://github.com/yarnpkg/yarn/issues/6683) - [**Rowan Lonsdale**](https://github.com/hWorblehat)

- Fixes postinstall scripts for third-party packages when they were referencing a binary from their own dependencies

  [#6712](https://github.com/yarnpkg/yarn/pull/6712) - [**Maël Nison**](https://twitter.com/arcanis)

- Fixes yarn audit exit code overflow

  [#6748](https://github.com/yarnpkg/yarn/issues/6748) - [**Andrey Vetlugin**](https://github.com/antrew)

- Stops automatically unplugging packages with postinstall script when running under `--ignore-scripts`

  [#6820](https://github.com/yarnpkg/yarn/pull/6820) - [**Maël Nison**](https://twitter.com/arcanis)

- Adds transparent support for the [`resolve`](https://github.com/browserify/resolve) package when using Plug'n'Play

  [#6816](https://github.com/yarnpkg/yarn/pull/6816) - [**Maël Nison**](https://twitter.com/arcanis)

- Properly reports the error codes when the npm registry throws 500's

  [#6817](https://github.com/yarnpkg/yarn/pull/6817) - [**Maël Nison**](https://twitter.com/arcanis)

## 1.12.3

**Important:** This release contains a cache bump. It will cause the very first install following the upgrade to take slightly more time, especially if you don't use the [Offline Mirror](https://yarnpkg.com/blog/2016/11/24/offline-mirror/) feature. After that everything will be back to normal.

- Fixes an issue with `yarn audit` when using workspaces

  [#6625](https://github.com/yarnpkg/yarn/pull/6639) - [**Jeff Valore**](https://twitter.com/codingwithspike)

- Uses `NODE_OPTIONS` to instruct Node to load the PnP hook, instead of raw CLI arguments

  **Caveat:** This change might cause issues for PnP users having a space inside their cwd (cf [nodejs/node#24065](https://github.com/nodejs/node/pull/24065))

  [#6479](https://github.com/yarnpkg/yarn/pull/6629) - [**Maël Nison**](https://twitter.com/arcanis)

- Fixes Gulp when used with Plug'n'Play

  [#6623](https://github.com/yarnpkg/yarn/pull/6623) - [**Maël Nison**](https://twitter.com/arcanis)

- Fixes an issue with `yarn audit` when the root package was missing a name

  [#6611](https://github.com/yarnpkg/yarn/pull/6611) - [**Jack Zhao**](https://github.com/bugzpodder)

- Fixes an issue with `yarn audit` when a package was depending on an empty range

  [#6611](https://github.com/yarnpkg/yarn/pull/6611) - [**Jack Zhao**](https://github.com/bugzpodder)

- Fixes an issue with how symlinks are setup into the cache on Windows

  [#6621](https://github.com/yarnpkg/yarn/pull/6621) - [**Yoad Snapir**](https://github.com/yoadsn)

- Upgrades `inquirer`, fixing `upgrade-interactive` for users using both Node 10 and Windows

  [#6635](https://github.com/yarnpkg/yarn/pull/6635) - [**Philipp Feigl**](https://github.com/pfeigl)

- Exposes the path to the PnP file using `require.resolve('pnpapi')`

  [#6643](https://github.com/yarnpkg/yarn/pull/6643) - [**Maël Nison**](https://twitter.com/arcanis)

## 1.12.2

This release doesn't actually exists and was caused by a quirk in our systems.

## 1.12.1

- Ensures the engine check is ran before showing the UI for `upgrade-interactive`

  [#6536](https://github.com/yarnpkg/yarn/pull/6536) - [**Orta Therox**](https://github.com/orta)

- Restores Node v4 support by downgrading `cli-table3`

  [#6535](https://github.com/yarnpkg/yarn/pull/6535) - [**Mark Stacey**](https://github.com/Gudahtt)

- Prevents infinite loop when parsing corrupted lockfiles with unterminated strings

  [#4965](https://github.com/yarnpkg/yarn/pull/4965) - [**Ryan Hendrickson**](https://github.com/rhendric)

- Environment variables now have to **start** with `YARN_` (instead of just contain it) to be considered

  [#6518](https://github.com/yarnpkg/yarn/pull/6518) - [**Michael Gmelin**](https://blog.grem.de)

- Fixes the `extensions` option when used by `resolveRequest`

  [#6479](https://github.com/yarnpkg/yarn/pull/6479) - [**Maël Nison**](https://twitter.com/arcanis)

- Fixes handling of empty string entries for `bin` in package.json

  [#6515](https://github.com/yarnpkg/yarn/pull/6515) - [**Ryan Burrows**](https://github.com/rhburrows)

- Adds support for basic auth for registries with paths, such as artifactory

  [#5322](https://github.com/yarnpkg/yarn/pull/5322) - [**Karolis Narkevicius**](https://twitter.com/KidkArolis)

- Adds 2FA (Two Factor Authentication) support to publish & alike

  [#6555](https://github.com/yarnpkg/yarn/pull/6555) - [**Krzysztof Zbudniewek**](https://github.com/neonowy)

- Fixes how the `files` property is interpreted to bring it in line with npm

  [#6562](https://github.com/yarnpkg/yarn/pull/6562) - [**Bertrand Marron**](https://github.com/tusbar)

- Fixes Yarn invocations on Darwin when the `yarn` binary was symlinked

  [#6568](https://github.com/yarnpkg/yarn/pull/6568) - [**Hidde Boomsma**](https://github.com/hboomsma)

- Fixes `require.resolve` when used together with the `paths` option

  [#6565](https://github.com/yarnpkg/yarn/pull/6565) - [**Maël Nison**](https://twitter.com/arcanis)

## 1.12.0

- Adds initial support for PnP on Windows

  [#6447](https://github.com/yarnpkg/yarn/pull/6447) - [**John-David Dalton**](https://twitter.com/jdalton)

- Adds `yarn audit` (and the `--audit` flag for all installs)

  [#6409](https://github.com/yarnpkg/yarn/pull/6409) - [**Jeff Valore**](https://github.com/rally25rs)

- Adds a special logic to PnP for ESLint compatibility (temporary, until [eslint/eslint#10125](https://github.com/eslint/eslint/issues/10125) is fixed)

  [#6449](https://github.com/yarnpkg/yarn/pull/6449) - [**Maël Nison**](https://twitter.com/arcanis)

- Makes the PnP hook inject a `process.versions.pnp` variable when setup (equals to `VERSIONS.std`)

  [#6464](https://github.com/yarnpkg/yarn/pull/6464) - [**Maël Nison**](https://twitter.com/arcanis)

- Disables by default (configurable) the automatic migration of the `integrity` field. **It will be re-enabled in 2.0.**

  [#6465](https://github.com/yarnpkg/yarn/pull/6465) - [**Maël Nison**](https://twitter.com/arcanis)

- Fixes the display name of the faulty package when the NPM registry returns corrupted data

  [#6455](https://github.com/yarnpkg/yarn/pull/6455) - [**Grey Baker**](https://github.com/greysteil)

- Prevents crashes when running `yarn outdated` and the NPM registry forgets to return the `latest` tag

  [#6454](https://github.com/yarnpkg/yarn/pull/6454) - [**mad-mike**](https://github.com/mad-mike)

- Fixes `yarn run` when used together with workspaces and PnP

  [#6444](https://github.com/yarnpkg/yarn/pull/6444) - [**Maël Nison**](https://twitter.com/arcanis)

- Fixes an edge case when peer dependencies were resolved multiple levels deep (`webpack-dev-server`)

  [#6443](https://github.com/yarnpkg/yarn/pull/6443) - [**Maël Nison**](https://twitter.com/arcanis)<|MERGE_RESOLUTION|>--- conflicted
+++ resolved
@@ -4,11 +4,10 @@
 
 ## Master
 
-<<<<<<< HEAD
-- Refactor/Remove `rootModuleFolders` variable which was not used anywhere.
+- Removes `rootModuleFolders` (internal variable which wasn't used anywhere)
 
   [#6846](https://github.com/yarnpkg/yarn/pull/6846) - [**Jeff Valore**](https://twitter.com/codingwithspike)
-=======
+
 - Allows `global-folder` to be set in `.yarnrc` files
 
   [#7056](https://github.com/yarnpkg/yarn/pull/7056) - [**Hsiao-nan Cheung**](https://github.com/niheaven)
@@ -16,7 +15,6 @@
 - Makes `yarn version` cancellable via ctrl-c or empty string
 
   [#7064](https://github.com/yarnpkg/yarn/pull/7064) - [**Olle Lauri Boström**](https://github.com/ollelauribostrom)
->>>>>>> 9fae32c8
 
 - Adds support for `yarn policies set-version berry`
 

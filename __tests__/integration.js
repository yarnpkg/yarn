/* @flow */
/* eslint max-len: 0 */

import http from 'http';
import {existsSync} from 'fs';

import invariant from 'invariant';
import execa from 'execa';
import {sh} from 'puka';
import makeTemp from './_temp.js';
import * as fs from '../src/util/fs.js';
import * as constants from '../src/constants.js';
import {explodeLockfile} from './commands/_helpers.js';
import en from '../src/reporters/lang/en.js';

jasmine.DEFAULT_TIMEOUT_INTERVAL = 120000;

const path = require('path');

if (!existsSync(path.resolve(__dirname, '../lib'))) {
  throw new Error('These tests require `yarn build` to have been run first.');
}

function addTest(pattern, {strictPeers} = {strictPeers: false}, yarnArgs: Array<string> = []) {
  test.concurrent(`yarn add ${pattern}`, async () => {
    const cwd = await makeTemp();
    const cacheFolder = path.join(cwd, 'cache');

    const command = path.resolve(__dirname, '../bin/yarn');
    const args = ['--cache-folder', cacheFolder, ...yarnArgs];

    const options = {cwd};

    await fs.writeFile(
      path.join(cwd, 'package.json'),
      JSON.stringify({
        name: 'test',
        license: 'MIT',
      }),
    );

    const result = await execa(command, ['add', pattern].concat(args), options);
    if (strictPeers) {
      expect(result.stderr).not.toMatch(/^warning .+ peer dependency/gm);
    }

    await fs.unlink(cwd);
  });
}

// TODO:
// addTest('gitlab:leanlabsio/kanban'); // gitlab
// addTest(
//   '@foo/bar@1.2.3',
//   async cacheFolder => {
//     const folder = path.join(cacheFolder, 'v1', 'npm-@foo', 'bar');
//     await fs.mkdirp(folder);
//     await fs.writeFile(
//       path.join(folder, constants.METADATA_FILENAME),
//       '{"remote": {"hash": "cafebabecafebabecafebabecafebabecafebabe"}}',
//     );
//     await fs.writeFile(path.join(foldresolve gitlab:leanlabsio/kanbaner, 'package.json'), '{"name": "@foo/bar", "version": "1.2.3"}');
//   },
//   true,
// ); // offline npm scoped package

addTest('scrollin'); // npm
addTest('https://git@github.com/stevemao/left-pad.git'); // git url, with username
addTest('https://github.com/bestander/chrome-app-livereload.git'); // no package.json
addTest('bestander/chrome-app-livereload'); // no package.json, github, tarball

if (process.platform !== 'win32') {
<<<<<<< HEAD
  addTest(
    'https://github.com/yarnpkg/yarn/releases/download/v0.18.1/yarn-v0.18.1.tar.gz', // tarball
    {strictPeers: false},
    ['--no-node-version-check', '--ignore-engines'],
  );
=======
  addTest('https://github.com/yarnpkg/yarn/releases/download/v1.22.10/yarn-v1.22.10.tar.gz'); // tarball
>>>>>>> 015b20b3
  addTest('react-scripts@1.0.13', {strictPeers: true}, ['--no-node-version-check', '--ignore-engines']); // many peer dependencies, there shouldn't be any peerDep warnings
}

const MIN_PORT_NUM = 56000;
const MAX_PORT_NUM = 65535;
const PORT_RANGE = MAX_PORT_NUM - MIN_PORT_NUM;

const getRandomPort = () => Math.floor(Math.random() * PORT_RANGE) + MIN_PORT_NUM;

async function runYarn(args: Array<string> = [], options: Object = {}): Promise<Array<Buffer>> {
  if (!options['env']) {
    options['env'] = {...process.env};
    options['env']['YARN_SILENT'] = 0;
    options['extendEnv'] = false;
  }
  options['env']['FORCE_COLOR'] = 0;
  const {stdout, stderr} = await execa.shell(sh`${path.resolve(__dirname, '../bin/yarn')} ${args}`, options);

  return [stdout, stderr];
}

describe('production', () => {
  test('it should be true when NODE_ENV=production', async () => {
    const cwd = await makeTemp();
    const options = {cwd, env: {YARN_SILENT: 1, NODE_ENV: 'production'}};

    const [stdoutOutput, _] = await runYarn(['config', 'current'], options);

    expect(JSON.parse(stdoutOutput.toString())).toHaveProperty('production', true);
  });

  test('it should default to false', async () => {
    const cwd = await makeTemp();
    const options = {cwd, env: {YARN_SILENT: 1, NODE_ENV: ''}};

    const [stdoutOutput, _] = await runYarn(['config', 'current'], options);

    expect(JSON.parse(stdoutOutput.toString())).toHaveProperty('production', false);
  });

  test('it should prefer CLI over NODE_ENV', async () => {
    const cwd = await makeTemp();
    const options = {cwd, env: {YARN_SILENT: 1, NODE_ENV: 'production'}};

    const [stdoutOutput, _] = await runYarn(['--prod', 'false', 'config', 'current'], options);

    expect(JSON.parse(stdoutOutput.toString())).toHaveProperty('production', false);
  });

  test('it should prefer YARN_PRODUCTION over NODE_ENV', async () => {
    const cwd = await makeTemp();
    const options = {cwd, env: {YARN_SILENT: 1, YARN_PRODUCTION: 'false', NODE_ENV: 'production'}};

    const [stdoutOutput, _] = await runYarn(['config', 'current'], options);

    expect(JSON.parse(stdoutOutput.toString())).toHaveProperty('production', false);
  });

  test('it should prefer CLI over YARN_PRODUCTION', async () => {
    const cwd = await makeTemp();
    const options = {cwd, env: {YARN_SILENT: 1, YARN_PRODUCTION: 'false', NODE_ENV: 'production'}};

    const [stdoutOutput, _] = await runYarn(['--prod', '1', 'config', 'current'], options);

    expect(JSON.parse(stdoutOutput.toString())).toHaveProperty('production', true);
  });
});

test('--mutex network', async () => {
  const cwd = await makeTemp();

  const port = getRandomPort();
  await fs.writeFile(path.join(cwd, '.yarnrc'), `--mutex "network:${port}"\n`);

  const promises = [];

  for (let t = 0; t < 40; ++t) {
    const subCwd = path.join(cwd, String(t));

    await fs.mkdirp(subCwd);
    await fs.writeFile(
      path.join(subCwd, 'package.json'),
      JSON.stringify({
        scripts: {test: 'node -e "setTimeout(function(){}, process.argv[1])"'},
      }),
    );

    promises.push(runYarn(['run', 'test', '100'], {cwd: subCwd}));
  }

  await Promise.all(promises);
});

test('--mutex network with busy port', async () => {
  const port = getRandomPort();

  const server = http.createServer((request, response) => {
    response.writeHead(200);
    response.end("I'm a broken JSON string to crash Yarn network mutex.");
  });
  server.listen({
    port,
    host: 'localhost',
  });

  const cwd = await makeTemp();
  await fs.writeFile(
    path.join(cwd, 'package.json'),
    JSON.stringify({
      scripts: {test: 'node -e "setTimeout(function(){}, process.argv[1])"'},
    }),
  );

  let mutexError;
  try {
    await runYarn(['--mutex', `network:${port}`, 'run', 'test', '100'], {cwd});
  } catch (error) {
    mutexError = error;
  } finally {
    server.close();
  }

  expect(mutexError).toBeDefined();
  invariant(mutexError != null, 'mutexError should be defined at this point otherwise Jest will throw above');
  expect(mutexError.message).toMatch(new RegExp(en.mutexPortBusy.replace(/\$\d/g, '\\d+')));
});

describe('--registry option', () => {
  test('--registry option with npm registry', async () => {
    const cwd = await makeTemp();

    const registry = 'https://registry.npmjs.org';
    const packageJsonPath = path.join(cwd, 'package.json');
    await fs.writeFile(packageJsonPath, JSON.stringify({}));

    await runYarn(['add', 'left-pad', '--registry', registry], {cwd});

    const packageJson = JSON.parse(await fs.readFile(packageJsonPath));
    const lockfile = explodeLockfile(await fs.readFile(path.join(cwd, 'yarn.lock')));

    expect(packageJson.dependencies['left-pad']).toBeDefined();
    expect(lockfile).toHaveLength(4);
    expect(lockfile[2]).toContain(registry);
  });

  test('--registry option with yarn registry', async () => {
    const cwd = await makeTemp();

    const registry = 'https://registry.yarnpkg.com';
    const packageJsonPath = path.join(cwd, 'package.json');
    await fs.writeFile(packageJsonPath, JSON.stringify({}));

    await runYarn(['add', 'is-array', '--registry', registry], {cwd});

    const packageJson = JSON.parse(await fs.readFile(packageJsonPath));
    const lockfile = explodeLockfile(await fs.readFile(path.join(cwd, 'yarn.lock')));

    expect(packageJson.dependencies['is-array']).toBeDefined();
    expect(lockfile).toHaveLength(4);
    expect(lockfile[2]).toContain(registry);
  });

  test('--registry option with non-exiting registry and show an error', async () => {
    const cwd = await makeTemp();
    const registry = 'https://example-registry-doesnt-exist.com';

    try {
      await runYarn(['add', 'is-array', '--registry', registry], {cwd});
    } catch (err) {
      const stdoutOutput = err.message;
      expect(stdoutOutput.toString()).toMatch(/getaddrinfo ENOTFOUND example-registry-doesnt-exist\.com/g);
    }
  });

  test('registry option from yarnrc', async () => {
    const cwd = await makeTemp();

    const registry = 'https://registry.npmjs.org';
    await fs.writeFile(`${cwd}/.yarnrc`, 'registry "' + registry + '"\n');

    const packageJsonPath = path.join(cwd, 'package.json');
    await fs.writeFile(packageJsonPath, JSON.stringify({}));

    await runYarn(['add', 'left-pad'], {cwd});

    const packageJson = JSON.parse(await fs.readFile(packageJsonPath));
    const lockfile = explodeLockfile(await fs.readFile(path.join(cwd, 'yarn.lock')));

    expect(packageJson.dependencies['left-pad']).toBeDefined();
    expect(lockfile).toHaveLength(4);
    expect(lockfile[2]).toContain(registry);
  });
});

test('--cwd option', async () => {
  const cwd = await makeTemp();

  const subdir = path.join(cwd, 'a', 'b', 'c', 'd', 'e', 'f', 'g', 'h', 'i');
  await fs.mkdirp(subdir);

  const packageJsonPath = path.join(cwd, 'package.json');
  await fs.writeFile(packageJsonPath, JSON.stringify({}));

  await runYarn(['add', 'left-pad'], {cwd: subdir});

  const packageJson = JSON.parse(await fs.readFile(packageJsonPath));
  expect(packageJson.dependencies['left-pad']).toBeDefined();
});

const customCacheCwd = `${__dirname}/fixtures/cache/custom-location`;

test('default rc', async (): Promise<void> => {
  const [stdoutOutput] = await runYarn(['cache', 'dir'], {cwd: customCacheCwd});

  expect(stdoutOutput).toMatch(/uses-default-yarnrc/);
});

test('--no-default-rc', async (): Promise<void> => {
  const [stdoutOutput] = await runYarn(['cache', 'dir', '--no-default-rc'], {cwd: customCacheCwd});

  expect(stdoutOutput).not.toMatch(/uses-default-yarnrc/);
});

test('--use-yarnrc', async (): Promise<void> => {
  const [stdoutOutput] = await runYarn(['cache', 'dir', '--use-yarnrc', './custom-yarnrc'], {cwd: customCacheCwd});

  expect(stdoutOutput).toMatch(/uses-custom-yarnrc/);
});

test('yarnrc arguments', async () => {
  const cwd = await makeTemp();

  await fs.writeFile(
    `${cwd}/.yarnrc`,
    ['--emoji false', '--json true', '--add.exact true', '--no-progress true', '--cache-folder "./yarn-cache"'].join(
      '\n',
    ),
  );
  await fs.writeFile(`${cwd}/package.json`, JSON.stringify({name: 'test', license: 'ISC', version: '1.0.0'}));

  const [stdoutOutput] = await runYarn(['add', 'left-pad@1.1.3'], {cwd});
  expect(stdoutOutput).toMatchSnapshot('yarnrc-args');
  expect(JSON.parse(await fs.readFile(`${cwd}/package.json`)).dependencies['left-pad']).toMatch(/^\d+\./);
  expect((await fs.stat(`${cwd}/yarn-cache`)).isDirectory()).toBe(true);
});

describe('yarnrc path', () => {
  test('js file', async () => {
    const cwd = await makeTemp();

    await fs.writeFile(`${cwd}/.yarnrc`, 'yarn-path "./override.js"\n');
    await fs.writeFile(`${cwd}/override.js`, 'console.log("override called")\n');

    const [stdoutOutput] = await runYarn([], {cwd});
    expect(stdoutOutput.toString().trim()).toEqual('override called');
  });

  test('executable file', async () => {
    const cwd = await makeTemp();

    if (process.platform === 'win32') {
      await fs.writeFile(`${cwd}/.yarnrc`, 'yarn-path "./override.cmd"\n');
      await fs.writeFile(`${cwd}/override.cmd`, '@echo override called\n');
    } else {
      await fs.writeFile(`${cwd}/.yarnrc`, 'yarn-path "./override"\n');
      await fs.writeFile(`${cwd}/override`, '#!/usr/bin/env sh\necho override called\n');
      await fs.chmod(`${cwd}/override`, 0o755);
    }

    const [stdoutOutput] = await runYarn([], {cwd});
    expect(stdoutOutput.toString().trim()).toEqual('override called');
  });

  test('js file exit code', async () => {
    const cwd = await makeTemp();

    await fs.writeFile(`${cwd}/.yarnrc`, 'yarn-path "./override.js"\n');
    await fs.writeFile(`${cwd}/override.js`, 'process.exit(123);');

    let error = false;
    try {
      await runYarn([], {cwd});
    } catch (err) {
      error = err.code;
    }

    expect(error).toEqual(123);
  });

  test('sh file exit code', async () => {
    const cwd = await makeTemp();

    if (process.platform !== 'win32') {
      await fs.writeFile(`${cwd}/.yarnrc`, 'yarn-path "./override.sh"\n');
      await fs.writeFile(`${cwd}/override.sh`, '#!/usr/bin/env sh\n\nexit 123\n');

      await fs.chmod(`${cwd}/override.sh`, 0o755);
    } else {
      await fs.writeFile(`${cwd}/.yarnrc`, 'yarn-path "./override.cmd"\r\n');
      await fs.writeFile(`${cwd}/override.cmd`, 'exit /b 123\r\n');
    }

    let error = false;
    try {
      await runYarn([], {cwd});
    } catch (err) {
      error = err.code;
    }

    expect(error).toEqual(123);
  });
});

for (const withDoubleDash of [false, true]) {
  test(`yarn run <script> ${withDoubleDash ? '-- ' : ''}--opt`, async () => {
    const cwd = await makeTemp();

    await fs.writeFile(
      path.join(cwd, 'package.json'),
      JSON.stringify({
        scripts: {echo: `echo`},
      }),
    );

    const options = {cwd, env: {YARN_SILENT: 1}};

    const [stdoutOutput, stderrOutput] = await runYarn(
      ['run', 'echo', ...(withDoubleDash ? ['--'] : []), '--opt'],
      options,
    );

    expect(stdoutOutput.toString().trim()).toEqual('--opt');
    (exp => (withDoubleDash ? exp : exp.not))(expect(stderrOutput.toString())).toMatch(
      /From Yarn 1\.0 onwards, scripts don't require "--" for options to be forwarded/,
    );
  });
}

test('yarn run <script> <strings that need escaping>', async () => {
  const cwd = await makeTemp();

  await fs.writeFile(
    path.join(cwd, 'package.json'),
    JSON.stringify({
      scripts: {stringify: `node -p "JSON.stringify(process.argv.slice(1))"`},
    }),
  );

  const options = {cwd, env: {YARN_SILENT: 1}};

  const trickyStrings = ['$PWD', '%CD%', '^', '!', '\\', '>', '<', '|', '&', "'", '"', '`', '  ', '(', ')'];
  const [stdout] = await runYarn(['stringify', ...trickyStrings], options);

  expect(stdout.toString().trim()).toEqual(JSON.stringify(trickyStrings));
});

test('yarn run <failing script>', async () => {
  const cwd = await makeTemp();

  await fs.writeFile(
    path.join(cwd, 'package.json'),
    JSON.stringify({
      license: 'MIT',
      scripts: {false: 'exit 1'},
    }),
  );

  let stderr = null;
  let err = null;
  try {
    await runYarn(['run', 'false'], {cwd});
  } catch (e) {
    stderr = e.stderr.trim();
    err = e.code;
  }

  expect(err).toEqual(1);
  expect(stderr).toEqual('error Command failed with exit code 1.');
});

test('yarn run <failing script with custom exit code>', async () => {
  const cwd = await makeTemp();

  await fs.writeFile(
    path.join(cwd, 'package.json'),
    JSON.stringify({
      license: 'MIT',
      scripts: {false: 'exit 78'},
    }),
  );

  let stderr = null;
  let err = null;
  try {
    await runYarn(['run', 'false'], {cwd});
  } catch (e) {
    stderr = e.stderr.trim();
    err = e.code;
  }

  expect(err).toEqual(78);
  expect(stderr).toEqual('error Command failed with exit code 78.');
});

test('yarn run in path need escaping', async () => {
  const cwd = await makeTemp('special (chars)');

  await fs.writeFile(path.join(cwd, 'package.json'), '{}');
  const binDir = path.join(cwd, 'node_modules', '.bin');
  await fs.mkdirp(binDir);
  const executablePath = path.join(binDir, 'yolo');
  await fs.writeFile(executablePath, 'echo yolo');
  await fs.chmod(executablePath, 0o755);
  // For Windows
  await fs.writeFile(`${executablePath}.cmd`, '@ECHO off\necho yolo');

  const options = {cwd, env: {YARN_SILENT: 1}};

  const [stdout] = await runYarn(['yolo'], options);

  expect(stdout.toString().trim()).toEqual('yolo');
});

test('cache folder fallback', async () => {
  const cwd = await makeTemp();
  const cacheFolder = path.join(cwd, '.cache');

  const args = ['--preferred-cache-folder', cacheFolder];
  const options = {cwd};

  const runCacheDir = () => {
    return runYarn(['cache', 'dir'].concat(args), options);
  };

  const [stdoutOutput, stderrOutput] = await runCacheDir();

  expect(stdoutOutput.toString().trim()).toEqual(path.join(cacheFolder, `v${constants.CACHE_VERSION}`));
  expect(stderrOutput.toString()).not.toMatch(/Skipping preferred cache folder/);

  await fs.unlink(cacheFolder);
  await fs.writeFile(cacheFolder, `not a directory`);

  const [stdoutOutput2, stderrOutput2] = await runCacheDir();

  expect(stdoutOutput2.toString().trim()).toEqual(
    path.join(constants.PREFERRED_MODULE_CACHE_DIRECTORIES[0], `v${constants.CACHE_VERSION}`),
  );
  expect(stderrOutput2.toString()).toMatch(/Skipping preferred cache folder/);
});

test('relative cache folder', async () => {
  const base = await makeTemp();

  await fs.writeFile(`${base}/.yarnrc`, 'cache-folder "./foo"\n');

  await fs.mkdirp(`${base}/sub`);
  await fs.mkdirp(`${base}/foo`);

  const [stdoutOutput, _] = await runYarn(['cache', 'dir'], {cwd: `${base}/sub`});

  // The dirname is to remove the "v2" part
  expect(await fs.realpath(path.dirname(stdoutOutput.toString()))).toEqual(await fs.realpath(`${base}/foo`));
});

test('yarn create', async () => {
  const cwd = await makeTemp();
  const options = {cwd, env: {YARN_SILENT: 1}};

  const [stdoutOutput, _] = await runYarn(['create', 'html'], options);

  expect(stdoutOutput.toString()).toMatch(/<!doctype html>/);
});

test('yarn init -y', async () => {
  const cwd = await makeTemp();
  const innerDir = path.join(cwd, 'inner');
  const initialManifestFile = JSON.stringify({name: 'test', license: 'ISC', version: '1.0.0'});

  await fs.writeFile(`${cwd}/package.json`, initialManifestFile);
  await fs.mkdirp(innerDir);

  const options = {cwd: innerDir};
  await runYarn(['init', '-y'], options);

  expect(await fs.exists(path.join(innerDir, 'package.json'))).toEqual(true);

  const manifestFile = await fs.readFile(path.join(cwd, 'package.json'));
  expect(manifestFile).toEqual(initialManifestFile);
});

test('--modules-folder option', async () => {
  /**
   * The behavior of --modules-folder (and other folder options) was that it resolved relative not to the current
   * working directory, but instead to the closest project root (folder containing a package.json file).
   *
   * This behavior was at best surprising and could result in data loss. This test captures a scenario in which
   * there would previously have been data loss, demonstrating the fix for --modules-folder and other folder options.
   *
   */
  const projectFolder = await makeTemp();
  const libraryFolder = path.join(projectFolder, 'lib');

  const initialManifestFile = JSON.stringify({name: 'test', license: 'ISC', version: '1.0.0'});
  const importantData = 'I definitely care about this file!';

  await fs.writeFile(`${projectFolder}/package.json`, initialManifestFile);
  await fs.writeFile(`${projectFolder}/IMPORTANT_FILE.txt`, importantData);
  await fs.mkdirp(libraryFolder);

  const options = {cwd: libraryFolder};

  // This yarn command fails with the previous behavior, the rest of the test is defense in depth
  await runYarn(['add', 'left-pad', '--modules-folder', '.'], options);

  // Dependencies should have been installed in the 'lib' folder
  const libraryFolderContents = await fs.readdir(`${libraryFolder}`);
  expect(libraryFolderContents).toContain('left-pad');

  // Additionally, there should have not been any data loss in the project folder
  const importantFile = await fs.readFile(`${projectFolder}/IMPORTANT_FILE.txt`);
  expect(importantFile).toBe(importantData);
});<|MERGE_RESOLUTION|>--- conflicted
+++ resolved
@@ -70,15 +70,7 @@
 addTest('bestander/chrome-app-livereload'); // no package.json, github, tarball
 
 if (process.platform !== 'win32') {
-<<<<<<< HEAD
-  addTest(
-    'https://github.com/yarnpkg/yarn/releases/download/v0.18.1/yarn-v0.18.1.tar.gz', // tarball
-    {strictPeers: false},
-    ['--no-node-version-check', '--ignore-engines'],
-  );
-=======
   addTest('https://github.com/yarnpkg/yarn/releases/download/v1.22.10/yarn-v1.22.10.tar.gz'); // tarball
->>>>>>> 015b20b3
   addTest('react-scripts@1.0.13', {strictPeers: true}, ['--no-node-version-check', '--ignore-engines']); // many peer dependencies, there shouldn't be any peerDep warnings
 }
 

/* @flow */

jest.mock('../../src/util/git/git-spawn.js', () => ({
  spawn: jest.fn(([command]) => {
    switch (command) {
      case 'ls-remote':
<<<<<<< HEAD
      case 'show-ref':
        return `ref: refs/heads/master  HEAD
=======
        return `Identity added: /Users/example/.ssh/id_dsa (/Users/example/.ssh/id_dsa)
ref: refs/heads/master  HEAD
>>>>>>> f92b1783
7a053e2ca07d19b2e2eebeeb0c27edaacfd67904        HEAD`;
      case 'rev-list':
        return Promise.resolve('7a053e2ca07d19b2e2eebeeb0c27edaacfd67904 Fix ...');
    }
    return Promise.resolve('');
  }),
}));

import Config from '../../src/config.js';
import Git from '../../src/util/git.js';
import {spawn as spawnGit} from '../../src/util/git/git-spawn.js';
import {NoopReporter} from '../../src/reporters/index.js';

jasmine.DEFAULT_TIMEOUT_INTERVAL = 90000;

test('npmUrlToGitUrl', () => {
  expect(Git.npmUrlToGitUrl('git+https://github.com/npm-opam/ocamlfind.git')).toEqual({
    protocol: 'https:',
    hostname: 'github.com',
    repository: 'https://github.com/npm-opam/ocamlfind.git',
  });
  expect(Git.npmUrlToGitUrl('https://github.com/npm-opam/ocamlfind.git')).toEqual({
    protocol: 'https:',
    hostname: 'github.com',
    repository: 'https://github.com/npm-opam/ocamlfind.git',
  });
  expect(Git.npmUrlToGitUrl('git://github.com/npm-opam/ocamlfind.git')).toEqual({
    protocol: 'git:',
    hostname: 'github.com',
    repository: 'git://github.com/npm-opam/ocamlfind.git',
  });
  expect(Git.npmUrlToGitUrl('git+ssh://git@gitlab.mydomain.tld:10202/project-name/my-package.git')).toEqual({
    protocol: 'ssh:',
    hostname: 'gitlab.mydomain.tld',
    repository: 'ssh://git@gitlab.mydomain.tld:10202/project-name/my-package.git',
  });
  expect(Git.npmUrlToGitUrl('git+ssh://git@github.com/npm-opam/ocamlfind.git')).toEqual({
    protocol: 'ssh:',
    hostname: 'github.com',
    repository: 'ssh://git@github.com/npm-opam/ocamlfind.git',
  });
  expect(Git.npmUrlToGitUrl('git+ssh://scp-host-nickname:npm-opam/ocamlfind.git')).toEqual({
    protocol: 'ssh:',
    hostname: 'scp-host-nickname',
    repository: 'scp-host-nickname:npm-opam/ocamlfind.git',
  });
  expect(Git.npmUrlToGitUrl('git+ssh://user@scp-host-nickname:npm-opam/ocamlfind.git')).toEqual({
    protocol: 'ssh:',
    hostname: 'scp-host-nickname',
    repository: 'user@scp-host-nickname:npm-opam/ocamlfind.git',
  });
  expect(Git.npmUrlToGitUrl('github:npm-opam/ocamlfind.git#v1.2.3')).toEqual({
    protocol: 'ssh:',
    hostname: 'github.com',
    repository: 'ssh://git@github.com/npm-opam/ocamlfind.git',
  });
  expect(Git.npmUrlToGitUrl('github:npm-opam/ocamlfind#v1.2.3')).toEqual({
    protocol: 'ssh:',
    hostname: 'github.com',
    repository: 'ssh://git@github.com/npm-opam/ocamlfind',
  });
  expect(Git.npmUrlToGitUrl('github:npm-opam/ocamlfind.git')).toEqual({
    protocol: 'ssh:',
    hostname: 'github.com',
    repository: 'ssh://git@github.com/npm-opam/ocamlfind.git',
  });
  expect(Git.npmUrlToGitUrl('github:npm-opam/ocamlfind')).toEqual({
    protocol: 'ssh:',
    hostname: 'github.com',
    repository: 'ssh://git@github.com/npm-opam/ocamlfind',
  });
  expect(Git.npmUrlToGitUrl('git+file:../ocalmfind.git')).toEqual({
    protocol: 'file:',
    hostname: null,
    repository: '../ocalmfind.git',
  });
  expect(Git.npmUrlToGitUrl('git+file:../ocalmfind')).toEqual({
    protocol: 'file:',
    hostname: null,
    repository: '../ocalmfind',
  });
});

test('secureGitUrl', async function(): Promise<void> {
  const reporter = new NoopReporter();

  const originalRepoExists = Git.repoExists;
  (Git: any).repoExists = jest.fn();
  Git.repoExists.mockImplementation(() => Promise.resolve(true)).mockImplementationOnce(() => {
    throw new Error('Non-existent repo!');
  });

  let hasException = false;
  try {
    await Git.secureGitUrl(Git.npmUrlToGitUrl('http://fake-fake-fake-fake.com/123.git'), '', reporter);
  } catch (e) {
    hasException = true;
  }
  (Git: any).repoExists = originalRepoExists;
  expect(hasException).toEqual(true);

  let gitURL = await Git.secureGitUrl(Git.npmUrlToGitUrl('http://github.com/yarnpkg/yarn.git'), '', reporter);
  expect(gitURL.repository).toEqual('https://github.com/yarnpkg/yarn.git');

  gitURL = await Git.secureGitUrl(Git.npmUrlToGitUrl('https://github.com/yarnpkg/yarn.git'), '', reporter);
  expect(gitURL.repository).toEqual('https://github.com/yarnpkg/yarn.git');

  gitURL = await Git.secureGitUrl(Git.npmUrlToGitUrl('git://github.com/yarnpkg/yarn.git'), '', reporter);
  expect(gitURL.repository).toEqual('https://github.com/yarnpkg/yarn.git');
});

test('resolveDefaultBranch when local', async () => {
  const spawnGitMock = (spawnGit: any).mock;
  const config = await Config.create();
  const git = new Git(
    config,
    {
      protocol: 'file:',
      hostname: undefined,
      repository: 'example',
    },
    '',
  );
  expect(await git.resolveDefaultBranch()).toEqual({
    sha: '7a053e2ca07d19b2e2eebeeb0c27edaacfd67904',
    ref: 'refs/heads/master',
  });
  const lastCall = spawnGitMock.calls[spawnGitMock.calls.length - 1];
  expect(lastCall[0]).toContain('show-ref');
});

test('resolveDefaultBranch when remote', async () => {
  const spawnGitMock = (spawnGit: any).mock;
  const config = await Config.create();
  const git = new Git(
    config,
    {
      protocol: 'https:',
      hostname: '//example.com',
      repository: 'example',
    },
    '',
  );
  expect(await git.resolveDefaultBranch()).toEqual({
    sha: '7a053e2ca07d19b2e2eebeeb0c27edaacfd67904',
    ref: 'refs/heads/master',
  });
  const lastCall = spawnGitMock.calls[spawnGitMock.calls.length - 1];
  expect(lastCall[0]).toContain('ls-remote');
});

test('resolveCommit', async () => {
  const spawnGitMock = (spawnGit: any).mock;
  const config = await Config.create();
  const git = new Git(
    config,
    {
      protocol: '',
      hostname: undefined,
      repository: '',
    },
    '',
  );
  expect(await git.resolveCommit('7a053e2')).toEqual({
    sha: '7a053e2ca07d19b2e2eebeeb0c27edaacfd67904',
    ref: undefined,
  });
  const lastCall = spawnGitMock.calls[spawnGitMock.calls.length - 1];
  expect(lastCall[0]).toContain('rev-list');
  expect(lastCall[0]).toContain('7a053e2');
});<|MERGE_RESOLUTION|>--- conflicted
+++ resolved
@@ -4,16 +4,13 @@
   spawn: jest.fn(([command]) => {
     switch (command) {
       case 'ls-remote':
-<<<<<<< HEAD
-      case 'show-ref':
-        return `ref: refs/heads/master  HEAD
-=======
         return `Identity added: /Users/example/.ssh/id_dsa (/Users/example/.ssh/id_dsa)
 ref: refs/heads/master  HEAD
->>>>>>> f92b1783
 7a053e2ca07d19b2e2eebeeb0c27edaacfd67904        HEAD`;
       case 'rev-list':
         return Promise.resolve('7a053e2ca07d19b2e2eebeeb0c27edaacfd67904 Fix ...');
+      case 'show-ref':
+        return `7a053e2ca07d19b2e2eebeeb0c27edaacfd67904 refs/remotes/origin/HEAD`;
     }
     return Promise.resolve('');
   }),
@@ -92,6 +89,11 @@
     hostname: null,
     repository: '../ocalmfind',
   });
+  expect(Git.npmUrlToGitUrl('project-name/my-package.git')).toEqual({
+    protocol: 'ssh:',
+    hostname: 'github.com',
+    repository: 'ssh://git@github.com/project-name/my-package.git',
+  });
 });
 
 test('secureGitUrl', async function(): Promise<void> {
@@ -136,7 +138,7 @@
   );
   expect(await git.resolveDefaultBranch()).toEqual({
     sha: '7a053e2ca07d19b2e2eebeeb0c27edaacfd67904',
-    ref: 'refs/heads/master',
+    ref: undefined,
   });
   const lastCall = spawnGitMock.calls[spawnGitMock.calls.length - 1];
   expect(lastCall[0]).toContain('show-ref');

/* @flow */

import type {Prompt} from 'inquirer';

import {ConsoleReporter} from '../../src/reporters/index.js';
import * as reporters from '../../src/reporters/index.js';
import {
  getPackageVersion,
  createLockfile,
  explodeLockfile,
  run as buildRun,
  runInstall,
  makeConfigFromDirectory,
} from './_helpers.js';
import {Add, run as add} from '../../src/cli/commands/add.js';
import * as constants from '../../src/constants.js';
import {parse} from '../../src/lockfile';
import {Install} from '../../src/cli/commands/install.js';
import Lockfile from '../../src/lockfile';
import {run as check} from '../../src/cli/commands/check.js';
import * as fs from '../../src/util/fs.js';
import semver from 'semver';
import {promisify} from '../../src/util/promise';
import fsNode from 'fs';
import inquirer from 'inquirer';
import invariant from 'invariant';

jasmine.DEFAULT_TIMEOUT_INTERVAL = 150000;

const path = require('path');
const stream = require('stream');

const fixturesLoc = path.join(__dirname, '..', 'fixtures', 'add');

const runAdd = buildRun.bind(
  null,
  ConsoleReporter,
  fixturesLoc,
  async (args, flags, config, reporter, lockfile): Promise<Add> => {
    const add = new Add(args, flags, config, reporter, lockfile);
    await add.init();
    await check(config, reporter, {}, []);
    await check(config, reporter, {verifyTree: true}, []);
    return add;
  },
);

test.concurrent('add without --ignore-workspace-root-check should fail on the workspace root', async () => {
  await runInstall({}, 'simple-worktree', async (config, reporter): Promise<void> => {
    await expect(add(config, reporter, {}, ['left-pad'])).rejects.toBeDefined();
  });
});

test.concurrent("add with --ignore-workspace-root-check shouldn't fail on the workspace root", async () => {
  await runInstall({}, 'simple-worktree', async (config, reporter): Promise<void> => {
    await expect(add(config, reporter, {ignoreWorkspaceRootCheck: true}, ['left-pad'])).resolves.toBeUndefined();
  });
});

test.concurrent('adding to the workspace root should preserve workspace packages in lockfile', async () => {
  await runInstall({}, 'workspaces-install-basic', async (config, reporter): Promise<void> => {
    await add(config, reporter, {ignoreWorkspaceRootCheck: true}, ['max-safe-integer@1.0.0']);

    expect(await fs.exists(`${config.cwd}/yarn.lock`)).toEqual(true);

    const pkg = await fs.readJson(path.join(config.cwd, 'package.json'));
    expect(pkg.dependencies).toEqual({'left-pad': '1.1.3', 'max-safe-integer': '1.0.0'});

    const lockfile = explodeLockfile(await fs.readFile(path.join(config.cwd, 'yarn.lock')));
    expect(lockfile).toHaveLength(15);
    expect(lockfile.indexOf('isarray@2.0.1:')).toEqual(0);
    expect(lockfile.indexOf('left-pad@1.1.3:')).toEqual(3);
    expect(lockfile.indexOf('max-safe-integer@1.0.0:')).toEqual(6);
  });
});

test.concurrent('adds any new package to the current workspace, but install from the workspace', async () => {
  await runInstall({}, 'simple-worktree', async (config): Promise<void> => {
    const inOut = new stream.PassThrough();
    const reporter = new reporters.JSONReporter({stdout: inOut});

    expect(await fs.exists(`${config.cwd}/node_modules/left-pad`)).toEqual(false);
    expect(await fs.exists(`${config.cwd}/packages/package-a/node_modules/left-pad`)).toEqual(false);

    await add(await makeConfigFromDirectory(`${config.cwd}/packages/package-a`, reporter), reporter, {}, ['left-pad']);

    expect(await fs.exists(`${config.cwd}/node_modules/left-pad`)).toEqual(true);
    expect(await fs.exists(`${config.cwd}/packages/package-a/node_modules/left-pad`)).toEqual(false);

    expect(await fs.exists(`${config.cwd}/yarn.lock`)).toEqual(true);
    expect(await fs.exists(`${config.cwd}/packages/package-a/yarn.lock`)).toEqual(false);

    await add(await makeConfigFromDirectory(`${config.cwd}/packages/package-b`, reporter), reporter, {}, ['right-pad']);

    expect(await fs.exists(`${config.cwd}/node_modules/right-pad`)).toEqual(true);
    expect(await fs.exists(`${config.cwd}/packages/package-b/node_modules/right-pad`)).toEqual(false);

    expect(await fs.exists(`${config.cwd}/yarn.lock`)).toEqual(true);
    expect(await fs.exists(`${config.cwd}/packages/package-b/yarn.lock`)).toEqual(false);

    await add(await makeConfigFromDirectory(`${config.cwd}/non-packages/package-c`, reporter), reporter, {}, [
      'isarray',
    ]);

    expect(await fs.exists(`${config.cwd}/node_modules/isarray`)).toEqual(false);
    expect(await fs.exists(`${config.cwd}/non-packages/package-c/node_modules/isarray`)).toEqual(true);

    expect(await fs.exists(`${config.cwd}/non-packages/package-c/yarn.lock`)).toEqual(true);
  });
});

test.concurrent('install with arg', async () => {
  await runAdd(['is-online'], {}, 'install-with-arg');
});

test.concurrent('install from github', async () => {
  await runAdd(['substack/node-mkdirp#master'], {}, 'install-github');
});

test.concurrent('install with --dev flag', async () => {
  await runAdd(['left-pad@1.1.0'], {dev: true}, 'add-with-flag', async config => {
    const lockfile = explodeLockfile(await fs.readFile(path.join(config.cwd, 'yarn.lock')));
    const pkg = await fs.readJson(path.join(config.cwd, 'package.json'));

    expect(lockfile.indexOf('left-pad@1.1.0:')).toEqual(0);
    expect(pkg.devDependencies).toEqual({'left-pad': '1.1.0'});
    expect(pkg.dependencies).toEqual({});
  });
});

test.concurrent('install with --peer flag', async () => {
  await runAdd(['left-pad@1.1.0'], {peer: true}, 'add-with-flag', async config => {
    const lockfile = explodeLockfile(await fs.readFile(path.join(config.cwd, 'yarn.lock')));
    const pkg = await fs.readJson(path.join(config.cwd, 'package.json'));

    expect(lockfile.indexOf('left-pad@1.1.0:')).toEqual(0);
    expect(pkg.peerDependencies).toEqual({'left-pad': '1.1.0'});
    expect(pkg.dependencies).toEqual({});
  });
});

test.concurrent('install with --optional flag', async () => {
  await runAdd(['left-pad@1.1.0'], {optional: true}, 'add-with-flag', async config => {
    const lockfile = explodeLockfile(await fs.readFile(path.join(config.cwd, 'yarn.lock')));
    const pkg = await fs.readJson(path.join(config.cwd, 'package.json'));

    expect(lockfile.indexOf('left-pad@1.1.0:')).toEqual(0);
    expect(pkg.optionalDependencies).toEqual({'left-pad': '1.1.0'});
    expect(pkg.dependencies).toEqual({});
  });
});

test.concurrent('install with --tilde flag', (): Promise<void> => {
  return runAdd(['isarray@2.0.1'], {tilde: true}, 'add-with-flag', async config => {
    const lockfile = explodeLockfile(await fs.readFile(path.join(config.cwd, 'yarn.lock')));
    const pkg = await fs.readJson(path.join(config.cwd, 'package.json'));

    expect(lockfile.indexOf('isarray@~2.0.1:')).toEqual(0);
    expect(pkg.dependencies).toEqual({isarray: '~2.0.1'});
  });
});

// Test if moduleAlreadyInManifest warning is displayed
const moduleAlreadyInManifestChecker = ({expectWarnings}: {expectWarnings: boolean}) => async (
  args,
  flags,
  config,
  reporter,
  lockfile,
): Promise<void> => {
  const add = new Add(args, flags, config, reporter, lockfile);
  await add.init();

  const output = reporter.getBuffer();
  const warnings = output.filter(entry => entry.type === 'warning');

  expect(warnings.some(warning => warning.data.toString().toLowerCase().indexOf('is already in') > -1)).toEqual(
    expectWarnings,
  );

  expect(
    warnings.some(
      warning => warning.data.toString().toLowerCase().indexOf('please remove existing entry first before adding') > -1,
    ),
  ).toEqual(expectWarnings);
};

test.concurrent('warns when adding a devDependency as dependency', async () => {
  await buildRun(
    reporters.BufferReporter,
    fixturesLoc,
    moduleAlreadyInManifestChecker({expectWarnings: true}),
    ['is-online'],
    {},
    'add-already-added-dev-dependency',
  );
});

test.concurrent("doesn't warn when adding a devDependency as devDependency", async () => {
  await buildRun(
    reporters.BufferReporter,
    fixturesLoc,
    moduleAlreadyInManifestChecker({expectWarnings: false}),
    ['is-online'],
    {dev: true},
    'add-already-added-dev-dependency',
  );
});

test.concurrent('warns when adding a dependency as devDependency', async () => {
  await buildRun(
    reporters.BufferReporter,
    fixturesLoc,
    moduleAlreadyInManifestChecker({expectWarnings: true}),
    ['is-online'],
    {dev: true},
    'add-already-added-dependency',
  );
});

test.concurrent("doesn't warn when adding a dependency as dependency", async () => {
  await buildRun(
    reporters.BufferReporter,
    fixturesLoc,
    moduleAlreadyInManifestChecker({expectWarnings: false}),
    ['is-online'],
    {},
    'add-already-added-dependency',
  );
});

test.concurrent('install with link: specifier', async () => {
  await runAdd(['link:../left-pad'], {dev: true}, 'add-with-flag', async config => {
    const lockfile = explodeLockfile(await fs.readFile(path.join(config.cwd, 'yarn.lock')));
    const pkg = await fs.readJson(path.join(config.cwd, 'package.json'));

    const expectPath = path.join(config.cwd, 'node_modules', 'left-pad');

    const stat = await fs.lstat(expectPath);
    expect(stat.isSymbolicLink()).toEqual(true);

    expect(lockfile.indexOf('left-pad@1.1.0:')).toEqual(-1);
    expect(pkg.devDependencies).toEqual({'left-pad': 'link:../left-pad'});
    expect(pkg.dependencies).toEqual({});
  });
});

test.concurrent('install with arg that has binaries', async () => {
  await runAdd(['react-native-cli'], {}, 'install-with-arg-and-bin');
});

test.concurrent('add with no manifest creates blank manifest', async () => {
  await runAdd(['lodash'], {}, 'add-with-no-manifest', async config => {
    expect(await fs.exists(path.join(config.cwd, 'package.json'))).toBe(true);
  });
});

test.concurrent('add should ignore cache', async () => {
  // left-pad@1.1.0 gets installed without --save
  // left-pad@1.1.0 gets installed with --save
  // files in mirror, yarn.lock, package.json and node_modules should reflect that

  await runAdd(['left-pad@1.1.0'], {}, 'install-save-to-mirror-when-cached', async (config, reporter) => {
    expect(await getPackageVersion(config, 'left-pad')).toEqual('1.1.0');

    const lockfile = await createLockfile(config.cwd);

    const install = new Add(['left-pad@1.1.0'], {}, config, reporter, lockfile);
    await install.init();

    expect(await getPackageVersion(config, 'left-pad')).toEqual('1.1.0');

    expect(JSON.parse(await fs.readFile(path.join(config.cwd, 'package.json'))).dependencies).toEqual({
      'left-pad': '1.1.0',
    });

    const mirror = await fs.walk(path.join(config.cwd, 'mirror-for-offline'));
    expect(mirror).toHaveLength(1);
    expect(mirror[0].relative).toEqual('left-pad-1.1.0.tgz');

    const lockFileWritten = await fs.readFile(path.join(config.cwd, 'yarn.lock'));
    const lockFileLines = explodeLockfile(lockFileWritten);
    expect(lockFileLines).toHaveLength(3);
    expect(lockFileLines[0]).toEqual('left-pad@1.1.0:');
    expect(lockFileLines[2]).toMatch(
      /resolved "https:\/\/registry\.yarnpkg\.com\/left-pad\/-\/left-pad-1\.1\.0\.tgz#[a-f0-9]+"/,
    );
  });
});

test.concurrent('add should not make package.json strict', async () => {
  await runAdd(['left-pad@^1.1.0'], {}, 'install-no-strict', async config => {
    const lockfile = explodeLockfile(await fs.readFile(path.join(config.cwd, 'yarn.lock')));

    expect(lockfile.indexOf('left-pad@^1.1.0:')).toBeGreaterThanOrEqual(0);
    expect(JSON.parse(await fs.readFile(path.join(config.cwd, 'package.json'))).dependencies).toEqual({
      'left-pad': '^1.1.0',
      'mime-types': '^2.0.0',
    });
  });
});

test.concurrent('add --save-exact should not make all package.json strict', async () => {
  await runAdd(['left-pad@1.1.0'], {saveExact: true}, 'install-no-strict-all', async config => {
    const lockfile = explodeLockfile(await fs.readFile(path.join(config.cwd, 'yarn.lock')));

    expect(lockfile.indexOf('left-pad@1.1.0:')).toEqual(0);
    expect(JSON.parse(await fs.readFile(path.join(config.cwd, 'package.json'))).dependencies).toEqual({
      'left-pad': '1.1.0',
      'mime-types': '^2.0.0',
    });
  });
});

test.concurrent('add save-prefix should not expand ~ to home dir', async () => {
  await runAdd(['left-pad'], {}, 'install-no-home-expand', async config => {
    const lockfile = explodeLockfile(await fs.readFile(path.join(config.cwd, 'yarn.lock')));
    expect(lockfile[0]).toMatch(/^left-pad@~\d+\.\d+\.\d+:$/);
    expect(JSON.parse(await fs.readFile(path.join(config.cwd, 'package.json'))).dependencies['left-pad']).toMatch(
      /^~\d+\.\d+\.\d+$/,
    );
  });
});

test.concurrent('add save-exact should make all package.json strict', async () => {
  await runAdd(['left-pad'], {}, 'install-strict-all', async config => {
    const lockfile = explodeLockfile(await fs.readFile(path.join(config.cwd, 'yarn.lock')));

    expect(lockfile[0]).toMatch(/^left-pad@\d+\.\d+\.\d+:$/);
    expect(JSON.parse(await fs.readFile(path.join(config.cwd, 'package.json'))).dependencies['left-pad']).toMatch(
      /^\d+\.\d+\.\d+$/,
    );
  });
});

test.concurrent('add with new dependency should be deterministic 3', async () => {
  await runAdd([], {}, 'install-should-cleanup-when-package-json-changed-3', async (config, reporter) => {
    // expecting yarn check after installation not to fail

    await fs.copy(path.join(config.cwd, 'yarn.lock.after'), path.join(config.cwd, 'yarn.lock'), reporter);
    await fs.copy(path.join(config.cwd, 'package.json.after'), path.join(config.cwd, 'package.json'), reporter);

    const lockfile = await createLockfile(config.cwd);
    const install = new Install({}, config, reporter, lockfile);
    await install.init();

    let allCorrect = true;
    try {
      await check(config, reporter, {}, []);
    } catch (err) {
      allCorrect = false;
    }
    expect(allCorrect).toBe(true);
  });
});

test.concurrent('install --initMirror should add init mirror deps from package.json', async () => {
  const mirrorPath = 'mirror-for-offline';
  const fixture = 'install-init-mirror';

  // initMirror gets converted to save flag in cli/install.js
  await runAdd([], {}, fixture, async config => {
    expect(await getPackageVersion(config, 'mime-types')).toEqual('2.0.0');
    expect(semver.satisfies(await getPackageVersion(config, 'mime-db'), '~1.0.1')).toEqual(true);

    const mirror = await fs.walk(path.join(config.cwd, mirrorPath));
    expect(mirror).toHaveLength(2);
    expect(mirror[0].relative.indexOf('mime-db-1.0.')).toEqual(0);
    expect(mirror[1].relative).toEqual('mime-types-2.0.0.tgz');

    const lockFileContent = await fs.readFile(path.join(config.cwd, 'yarn.lock'));
    const lockFileLines = explodeLockfile(lockFileContent);
    expect(lockFileLines).toHaveLength(8);
    expect(lockFileLines[0].indexOf('mime-db@')).toEqual(0);
    expect(lockFileLines[3].indexOf('mime-types@2.0.0')).toEqual(0);
  });
});

test.concurrent('add with new dependency should be deterministic', async () => {
  // mime-types@2.0.0->mime-db@1.0.3 is saved in local mirror and is deduped
  // install mime-db@1.23.0 should move mime-db@1.0.3 deep into mime-types

  const mirrorPath = 'mirror-for-offline';
  const fixture = 'install-deterministic';

  await runInstall({}, path.join('..', 'add', fixture), async (config): Promise<void> => {
    expect(semver.satisfies(await getPackageVersion(config, 'mime-db'), '~1.0.1')).toBe(true);
    expect(await getPackageVersion(config, 'mime-types')).toEqual('2.0.0');

    await runAdd(['mime-db@1.23.0'], {}, fixture, async config => {
      expect(semver.satisfies(await getPackageVersion(config, 'mime-db'), '1.23.0')).toEqual(true);

      expect(await getPackageVersion(config, 'mime-types')).toEqual('2.0.0');

      expect(await getPackageVersion(config, 'mime-types/mime-db')).toEqual('1.0.3');

      expect(JSON.parse(await fs.readFile(path.join(config.cwd, 'package.json'))).dependencies).toEqual({
        'mime-types': '2.0.0',
        'mime-db': '1.23.0',
      });

      const lockFileWritten = await fs.readFile(path.join(config.cwd, 'yarn.lock'));
      const lockFileLines = explodeLockfile(lockFileWritten);

      expect(lockFileLines).toHaveLength(11);
      expect(lockFileLines.indexOf('mime-db@~1.0.1:')).toBeGreaterThanOrEqual(0);
      expect(lockFileLines.indexOf('mime-db@1.23.0:')).toBeGreaterThanOrEqual(0);
      expect(lockFileLines.indexOf('mime-types@2.0.0:')).toBeGreaterThanOrEqual(0);

      const mirror = await fs.walk(path.join(config.cwd, mirrorPath));
      expect(mirror).toHaveLength(3);
      expect(mirror[1].relative).toEqual('mime-db-1.23.0.tgz');
    });
  });
});

test.concurrent('add with new dependency should be deterministic 2', async () => {
  // mime-types@2.0.0->mime-db@1.0.1 is saved in local mirror and is deduped
  // install mime-db@1.0.3 should replace mime-db@1.0.1 in root

  const mirrorPath = 'mirror-for-offline';
  const fixture = 'install-deterministic-2';

  await runInstall({}, path.join('..', 'add', fixture), async (config): Promise<void> => {
    expect(await getPackageVersion(config, 'mime-db')).toEqual('1.0.1');

    expect(await getPackageVersion(config, 'mime-types')).toEqual('2.0.0');

    await runAdd(['mime-db@1.0.3'], {}, fixture, async config => {
      expect(await getPackageVersion(config, 'mime-db')).toEqual('1.0.3');

      expect(await getPackageVersion(config, 'mime-types')).toEqual('2.0.0');

      expect(await fs.exists(path.join(config.cwd, 'node_modules/mime-types/node-modules/mime-db'))).toEqual(false);

      expect(JSON.parse(await fs.readFile(path.join(config.cwd, 'package.json'))).dependencies).toEqual({
        'mime-types': '2.0.0',
        'mime-db': '1.0.3',
      });

      const lockFileWritten = await fs.readFile(path.join(config.cwd, 'yarn.lock'));
      const lockFileLines = explodeLockfile(lockFileWritten);
      // see why we don't cleanup lockfile https://github.com/yarnpkg/yarn/issues/79
      expect(lockFileLines).toHaveLength(11);

      const mirror = await fs.walk(path.join(config.cwd, mirrorPath));
      expect(mirror).toHaveLength(3);
      expect(mirror[1].relative).toEqual('mime-db-1.0.3.tgz');
    });
  });
});

test.concurrent('add with offline mirror', async () => {
  const mirrorPath = 'mirror-for-offline';
  await runAdd(['is-array@^1.0.1'], {}, 'install-with-save-offline-mirror', async config => {
    const allFiles = await fs.walk(config.cwd);

    expect(
      allFiles.findIndex((file): boolean => {
        return file.relative === path.join(mirrorPath, 'is-array-1.0.1.tgz');
      }),
    ).toBeGreaterThanOrEqual(0);

    const rawLockfile = await fs.readFile(path.join(config.cwd, constants.LOCKFILE_FILENAME));
    const {object: lockfile} = parse(rawLockfile);

    expect(lockfile['is-array@^1.0.1']['resolved']).toEqual(
      'https://registry.yarnpkg.com/is-array/-/is-array-1.0.1.tgz#e9850cc2cc860c3bc0977e84ccf0dd464584279a',
    );
  });
});

// broken https://github.com/yarnpkg/yarn/issues/2333
test.skip('add-then-install git+ssh from offline mirror', async () => {
  const mirrorPath = 'mirror-for-offline';

  await runAdd(
    ['mime-db@git+ssh://git@github.com/jshttp/mime-db.git#1.24.0'],
    {},
    'install-git-ssh-mirror',
    async (config, reporter): Promise<void> => {
      expect(semver.satisfies(await getPackageVersion(config, 'mime-db'), '1.24.0')).toEqual(true);

      const mirror = await fs.walk(path.join(config.cwd, mirrorPath));
      expect(mirror).toHaveLength(1);

      expect(mirror[0].relative).toMatch(/mime-db\.git.*/);

      const lockFileWritten = await fs.readFile(path.join(config.cwd, 'yarn.lock'));
      const lockFileLines = explodeLockfile(lockFileWritten);
      // lock file contains mirror resolved line
      expect(
        lockFileLines.findIndex(line => {
          return line.match(/.*resolved mime-db\.git\-.*/);
        }),
      ).toBeGreaterThanOrEqual(0);

      // reinstall
      await fs.unlink(path.join(config.cwd, 'node_modules'));
      await fs.unlink(path.join(config.cwd, 'yarn.lock'));

      const install = new Install({}, config, reporter, new Lockfile());
      await install.init();

      expect(semver.satisfies(await getPackageVersion(config, 'mime-db'), '1.24.0')).toEqual(true);

      const newLockFileWritten = await fs.readFile(path.join(config.cwd, 'yarn.lock'));
      const newLockFileLines = explodeLockfile(newLockFileWritten);
      // lock file contains mirror resolved line

      expect(newLockFileLines[2]).toEqual(lockFileLines[2]);
    },
  );
});

test.concurrent('install with --save and without offline mirror', async () => {
  const mirrorPath = 'mirror-for-offline';
  await runAdd(['is-array@^1.0.1'], {}, 'install-with-save-no-offline-mirror', async config => {
    const allFiles = await fs.walk(config.cwd);

    expect(
      allFiles.findIndex((file): boolean => {
        return file.relative === `${mirrorPath}/is-array-1.0.1.tgz`;
      }),
    ).toEqual(-1);

    const rawLockfile = await fs.readFile(path.join(config.cwd, constants.LOCKFILE_FILENAME));
    const {object: lockfile} = parse(rawLockfile);

    expect(lockfile['is-array@^1.0.1']['resolved']).toMatch(
      /https:\/\/registry\.yarnpkg\.com\/is-array\/-\/is-array-1\.0\.1\.tgz#[a-f0-9]+/,
    );
  });
});

test.concurrent('upgrade scenario', async () => {
  // left-pad first installed 0.0.9 then updated to 1.1.0
  // files in mirror, yarn.lock, package.json and node_modules should reflect that

  const mirrorPath = 'mirror-for-offline';

  await runAdd(['left-pad@0.0.9'], {}, 'install-upgrade-scenario', async (config, reporter): Promise<void> => {
    expect(await getPackageVersion(config, 'left-pad')).toEqual('0.0.9');

    expect(JSON.parse(await fs.readFile(path.join(config.cwd, 'package.json'))).dependencies).toEqual({
      'left-pad': '0.0.9',
    });

    const lockFileWritten = await fs.readFile(path.join(config.cwd, 'yarn.lock'));
    const lockFileLines = explodeLockfile(lockFileWritten);
    expect(lockFileLines).toHaveLength(3);
    expect(lockFileLines[0]).toEqual('left-pad@0.0.9:');
    expect(lockFileLines[2]).toMatch(
      /resolved "https:\/\/registry\.yarnpkg\.com\/left-pad\/-\/left-pad-0\.0\.9\.tgz#[a-f0-9]+"/,
    );

    const mirror = await fs.walk(path.join(config.cwd, mirrorPath));
    expect(mirror).toHaveLength(1);
    expect(mirror[0].relative).toEqual('left-pad-0.0.9.tgz');

    //
    const add = new Add(['left-pad@1.1.0'], {}, config, reporter, await Lockfile.fromDirectory(config.cwd));
    await add.init();

    expect(await getPackageVersion(config, 'left-pad')).toEqual('1.1.0');

    expect(JSON.parse(await fs.readFile(path.join(config.cwd, 'package.json'))).dependencies).toEqual({
      'left-pad': '1.1.0',
    });

    const lockFileWritten2 = await fs.readFile(path.join(config.cwd, 'yarn.lock'));
    const lockFileLines2 = explodeLockfile(lockFileWritten2);
    expect(lockFileLines2).toHaveLength(3);
    expect(lockFileLines2[0]).toEqual('left-pad@1.1.0:');
    expect(lockFileLines2[2]).toMatch(
      /resolved "https:\/\/registry\.yarnpkg\.com\/left-pad\/-\/left-pad-1.1.0.tgz#[a-f0-9]+"/,
    );

    const mirror2 = await fs.walk(path.join(config.cwd, mirrorPath));
    expect(mirror2).toHaveLength(2);
    expect(mirror2[1].relative).toBe('left-pad-1.1.0.tgz');
  });
});

test.concurrent('upgrade scenario 2 (with sub dependencies)', async () => {
  // mime-types@2.0.0 is saved in local mirror and gets updated to mime-types@2.1.11
  // files in mirror, yarn.lock, package.json and node_modules should reflect that

  const mirrorPath = 'mirror-for-offline';
  const fixture = 'install-upgrade-scenario-2';

  await runInstall({}, path.join('..', 'add', fixture), async (config): Promise<void> => {
    expect(semver.satisfies(await getPackageVersion(config, 'mime-db'), '~1.0.1')).toEqual(true);

    expect(await getPackageVersion(config, 'mime-types')).toEqual('2.0.0');

    await runAdd(['mime-types@2.1.11'], {}, fixture, async config => {
      expect(semver.satisfies(await getPackageVersion(config, 'mime-db'), '~1.23.0')).toEqual(true);

      expect(await getPackageVersion(config, 'mime-types')).toEqual('2.1.11');

      const lockFileWritten = await fs.readFile(path.join(config.cwd, 'yarn.lock'));
      const lockFileLines = explodeLockfile(lockFileWritten);

      expect(lockFileLines[0]).toEqual('mime-db@~1.23.0:');
      expect(lockFileLines[2]).toMatch(/resolved "https:\/\/registry\.yarnpkg\.com\/mime-db\/-\/mime-db-/);

      expect(lockFileLines[3]).toEqual('mime-types@2.1.11:');
      expect(lockFileLines[5]).toMatch(
        /resolved "https:\/\/registry\.yarnpkg\.com\/mime-types\/-\/mime-types-2\.1\.11\.tgz#[a-f0-9]+"/,
      );

      const mirror = await fs.walk(path.join(config.cwd, mirrorPath));
      expect(mirror).toHaveLength(4);

      const newFilesInMirror = mirror.filter((elem): boolean => {
        return elem.relative !== 'mime-db-1.0.3.tgz' && elem.relative !== 'mime-types-2.0.0.tgz';
      });

      expect(newFilesInMirror).toHaveLength(2);
    });
  });
});

<<<<<<< HEAD
test.concurrent('downgrade scenario', async () => {
=======
test.concurrent('install another fork of an existing package', (): Promise<void> => {
  // When installing a package with the same name as an existing one but from a different repo,
  // the old one should be replaced with the new one in the lock file.
  const firstSource = 'davidreis97/example-yarn-package#master';
  const secondSource = 'yarnpkg/example-yarn-package#master';
  const pkgName = 'example-yarn-package';
  return runAdd([firstSource], {}, 'install-forked-git', async (config, reporter): Promise<void> => {
    let lockfile = explodeLockfile(await fs.readFile(path.join(config.cwd, 'yarn.lock')));
    expect(lockfile.indexOf(`${pkgName}@${firstSource}:`)).toEqual(0);
    expect(lockfile.indexOf(`${pkgName}@${secondSource}:`)).toEqual(-1);

    const add = new Add([secondSource], {}, config, reporter, await Lockfile.fromDirectory(config.cwd));
    await add.init();

    lockfile = explodeLockfile(await fs.readFile(path.join(config.cwd, 'yarn.lock')));

    expect(lockfile.indexOf(`${pkgName}@${firstSource}:`)).toEqual(-1);
    expect(lockfile.indexOf(`${pkgName}@${secondSource}:`)).toEqual(0);
  });
});

test.concurrent('downgrade scenario', (): Promise<void> => {
>>>>>>> 3e1c3a7e
  // left-pad first installed 1.1.0 then downgraded to 0.0.9
  // files in mirror, yarn.lock, package.json and node_modules should reflect that

  await runAdd(['left-pad@1.1.0'], {}, 'install-downgrade-scenario', async (config, reporter): Promise<void> => {
    expect(await getPackageVersion(config, 'left-pad')).toEqual('1.1.0');

    expect(JSON.parse(await fs.readFile(path.join(config.cwd, 'package.json'))).dependencies).toEqual({
      'left-pad': '1.1.0',
    });

    const mirrorPath = 'mirror-for-offline';
    const lockFileWritten = await fs.readFile(path.join(config.cwd, 'yarn.lock'));
    const lockFileLines = explodeLockfile(lockFileWritten);
    expect(lockFileLines).toHaveLength(3);
    expect(lockFileLines[0]).toEqual('left-pad@1.1.0:');
    expect(lockFileLines[2]).toMatch(
      /resolved "https:\/\/registry\.yarnpkg\.com\/left-pad\/-\/left-pad-1\.1\.0\.tgz#[a-f0-9]+"/,
    );

    const mirror = await fs.walk(path.join(config.cwd, mirrorPath));
    expect(mirror).toHaveLength(1);
    expect(mirror[0].relative).toEqual('left-pad-1.1.0.tgz');

    const add = new Add(['left-pad@0.0.9'], {}, config, reporter, await Lockfile.fromDirectory(config.cwd));
    await add.init();

    expect(await getPackageVersion(config, 'left-pad')).toEqual('0.0.9');

    expect(JSON.parse(await fs.readFile(path.join(config.cwd, 'package.json'))).dependencies).toEqual({
      'left-pad': '0.0.9',
    });

    const lockFileWritten2 = await fs.readFile(path.join(config.cwd, 'yarn.lock'));
    const lockFileLines2 = explodeLockfile(lockFileWritten2);
    expect(lockFileLines2).toHaveLength(3);
    expect(lockFileLines2[0]).toEqual('left-pad@0.0.9:');
    expect(lockFileLines2[2]).toMatch(
      /resolved "https:\/\/registry\.yarnpkg\.com\/left-pad\/-\/left-pad-0\.0\.9\.tgz#[a-f0-9]+"/,
    );

    const mirror2 = await fs.walk(path.join(config.cwd, mirrorPath));
    expect(mirror2).toHaveLength(2);
    expect(mirror2[0].relative).toEqual('left-pad-0.0.9.tgz');
  });
});

// https://github.com/yarnpkg/yarn/issues/318
test.concurrent('modules resolved multiple times should save to mirror correctly', async () => {
  // the package.json in this fixture has 4 transitive dependants on module which that should resolve to
  // which@^1.0.5, which@^1.1.1, which@^1.2.8, which@^1.2.9:
  //   version "1.2.11"
  //   resolved which-1.2.11.tgz#c8b2eeea6b8c1659fa7c1dd4fdaabe9533dc5e8b
  await runAdd([], {}, 'no-mirror-remote-when-duplicates', async (config): Promise<void> => {
    const mirrorPath = 'mirror-for-offline';

    // check that which module was downloaded to mirror
    const mirror = await fs.walk(path.join(config.cwd, mirrorPath));
    const whichModule = mirror.find((elem): any => elem.relative.match(/which-1\.2\..*\.tgz/));
    expect(whichModule).toBeDefined();

    const lockFileWritten = await fs.readFile(path.join(config.cwd, 'yarn.lock'));
    const lockFileLines = explodeLockfile(lockFileWritten);

    // which dependency must be resolved to file in local mirror
    const whichResolved = lockFileLines.find((elem): any =>
      elem.match(/resolved "https:\/\/registry\.yarnpkg\.com\/which\/-\/which-1\.2\..*\.tgz#[^"]+"/),
    );

    expect(whichResolved).toBeDefined();
  });
});

test.concurrent('add should put a git dependency to mirror', async () => {
  const mirrorPath = 'mirror-for-offline';

  await runAdd(
    ['mime-db@https://github.com/jshttp/mime-db.git#1.24.0'],
    {},
    'install-git-mirror',
    async (config, reporter): Promise<void> => {
      expect(semver.satisfies(await getPackageVersion(config, 'mime-db'), '1.24.0')).toEqual(true);

      const mirror = await fs.walk(path.join(config.cwd, mirrorPath));
      expect(mirror).toHaveLength(1);
      expect(mirror[0].relative).toMatch(/mime-db\.git.*/);

      const lockFileWritten = await fs.readFile(path.join(config.cwd, 'yarn.lock'));
      const lockFileLines = explodeLockfile(lockFileWritten);
      // lock file contains mirror resolved line
      expect(
        lockFileLines.find(line => line.match(/resolved "https:\/\/github.com\/jshttp\/mime-db\.git#[^"]+"/)),
      ).toBeDefined();

      // can reinstall, now from mirror
      await fs.unlink(path.join(config.cwd, 'node_modules'));

      //
      const install = new Install({}, config, reporter, await Lockfile.fromDirectory(config.cwd));
      await install.init();

      expect(semver.satisfies(await getPackageVersion(config, 'mime-db'), '1.24.0')).toEqual(true);

      await fs.unlink(path.join(config.cwd, mirrorPath));
      await fs.unlink(path.join(config.cwd, 'package.json'));
    },
  );
});

test.concurrent('add should store latest version in lockfile', async () => {
  await runAdd(['max-safe-integer'], {}, 'latest-version-in-lockfile', async config => {
    const lockfile = explodeLockfile(await fs.readFile(path.join(config.cwd, 'yarn.lock')));
    const pkg = await fs.readJson(path.join(config.cwd, 'package.json'));

    const version = pkg.dependencies['max-safe-integer'];
    expect(semver.valid(version.slice(1))).toBeTruthy();
    expect(lockfile.indexOf('max-safe-integer:')).toEqual(-1);
    expect(lockfile.indexOf(`max-safe-integer@${version}:`)).toEqual(0);
  });
});

test.concurrent('add should generate correct integrity file', async () => {
  await runAdd(['mime-db@1.24.0'], {}, 'integrity-check', async (config, reporter) => {
    let allCorrect = true;
    try {
      await check(config, reporter, {integrity: true}, []);
    } catch (err) {
      allCorrect = false;
    }
    expect(allCorrect).toBe(true);

    // add to an existing package.json caused incorrect integrity https://github.com/yarnpkg/yarn/issues/1733
    const add = new Add(['left-pad@1.1.3'], {}, config, reporter, await Lockfile.fromDirectory(config.cwd));
    await add.init();
    try {
      await check(config, reporter, {integrity: true}, []);
    } catch (err) {
      allCorrect = false;
    }
    expect(allCorrect).toBe(true);
  });
});

test.concurrent('add infers line endings from existing win32 manifest file', async () => {
  await runAdd(
    ['is-online'],
    {},
    'add-infers-line-endings-from-existing-manifest-file',
    async (config): Promise<void> => {
      const lockfile = await promisify(fsNode.readFile)(path.join(config.cwd, 'package.json'), 'utf8');
      expect(lockfile).toMatch(/\r\n/);
      expect(lockfile).not.toMatch(/[^\r]\n/);
    },
    async (cwd): Promise<void> => {
      const existingLockfile = '{ "dependencies": {} }\r\n';
      await promisify(fsNode.writeFile)(path.join(cwd, 'package.json'), existingLockfile, 'utf8');
    },
  );
});

test.concurrent('add infers line endings from existing unix manifest file', async () => {
  await runAdd(
    ['is-online'],
    {},
    'add-infers-line-endings-from-existing-manifest-file',
    async (config): Promise<void> => {
      const lockfile = await promisify(fsNode.readFile)(path.join(config.cwd, 'package.json'), 'utf8');
      expect(lockfile).toMatch(/[^\r]\n/);
      expect(lockfile).not.toMatch(/\r\n/);
    },
    async (cwd): Promise<void> => {
      const existingLockfile = '{ "dependencies": {} }\n';
      await promisify(fsNode.writeFile)(path.join(cwd, 'package.json'), existingLockfile, 'utf8');
    },
  );
});

// broken https://github.com/yarnpkg/yarn/issues/2466
test.skip('add asks for correct package version if user passes an incorrect one', async () => {
  let chosenVersion = null;
  await runAdd(
    ['is-array@100'],
    {},
    'add-asks-correct-package-version',
    async config => {
      expect(chosenVersion).toBeTruthy();
      expect(await getPackageVersion(config, 'is-array')).toEqual(chosenVersion);
    },
    () => {
      inquirer.prompt = jest.fn(questions => {
        expect(questions).toHaveLength(1);
        expect(questions[0].name).toEqual('package');

        const choices = questions[0].choices;
        invariant(Array.isArray(choices));
        expect(choices.length).toBeGreaterThan(0);
        invariant(choices.length > 0);
        chosenVersion = choices[0];
        invariant(typeof chosenVersion === 'string');
        // $FlowFixMe: No sane way to return an "extended" Promise object
        return Promise.resolve({package: chosenVersion});
      });
    },
  );
});

test.concurrent('install with latest tag', async () => {
  await runAdd(['left-pad@latest'], {}, 'latest-version-in-package', async config => {
    const lockfile = explodeLockfile(await fs.readFile(path.join(config.cwd, 'yarn.lock')));
    const pkg = await fs.readJson(path.join(config.cwd, 'package.json'));
    const version = await getPackageVersion(config, 'left-pad');

    expect(pkg.dependencies).toEqual({'left-pad': `^${version}`});
    expect(lockfile.indexOf(`left-pad@^${version}:`)).toEqual(0);
  });
});

test.concurrent('install with latest tag and --offline flag', async () => {
  await runAdd(['left-pad@latest'], {}, 'latest-version-in-package', async (config, reporter, previousAdd) => {
    config.offline = true;
    const add = new Add(['left-pad@latest'], {}, config, reporter, previousAdd.lockfile);
    await add.init();

    const pkg = await fs.readJson(path.join(config.cwd, 'package.json'));
    const version = await getPackageVersion(config, 'left-pad');

    expect(pkg.dependencies).toEqual({'left-pad': `^${version}`});
  });
});

test.concurrent('install with latest tag and --prefer-offline flag', async () => {
  await runAdd(['left-pad@1.1.0'], {}, 'latest-version-in-package', async (config, reporter, previousAdd) => {
    config.preferOffline = true;
    const add = new Add(['left-pad@latest'], {}, config, reporter, previousAdd.lockfile);
    await add.init();

    const pkg = await fs.readJson(path.join(config.cwd, 'package.json'));
    const version = await getPackageVersion(config, 'left-pad');

    expect(pkg.dependencies).toEqual({'left-pad': `^${version}`});
    expect(version).not.toEqual('1.1.0');
  });
});

test.concurrent("doesn't warn when peer dependency is met during add", async () => {
  await buildRun(
    reporters.BufferReporter,
    fixturesLoc,
    async (args, flags, config, reporter, lockfile): Promise<void> => {
      const add = new Add(args, flags, config, reporter, lockfile);
      await add.init();

      const output = reporter.getBuffer();
      const warnings = output.filter(entry => entry.type === 'warning');

      expect(
        warnings.some(warning => {
          return warning.data.toString().toLowerCase().indexOf('unmet peer') > -1;
        }),
      ).toEqual(false);

      expect(
        warnings.some(warning => {
          return warning.data.toString().toLowerCase().indexOf('incorrect peer') > -1;
        }),
      ).toEqual(false);
    },
    ['react@15.4.2', 'react-dom@15.4.2'],
    {},
    'add-with-peer-dependency-met',
  );
});

test.concurrent('warns when peer dependency is not met during add', async () => {
  await buildRun(
    reporters.BufferReporter,
    fixturesLoc,
    async (args, flags, config, reporter, lockfile): Promise<void> => {
      const add = new Add(args, flags, config, reporter, lockfile);
      await add.init();

      const output = reporter.getBuffer();
      const warnings = output.filter(entry => entry.type === 'warning');

      expect(
        warnings.some(warning => {
          return warning.data.toString().toLowerCase().indexOf('unmet peer') > -1;
        }),
      ).toEqual(true);
    },
    ['react-dom@15.4.2'],
    {},
    'add-with-peer-dependency-not-met',
  );
});

test.concurrent('warns when peer dependency is incorrect during add', async () => {
  await buildRun(
    reporters.BufferReporter,
    fixturesLoc,
    async (args, flags, config, reporter, lockfile): Promise<void> => {
      const add = new Add(args, flags, config, reporter, lockfile);
      await add.init();

      const output = reporter.getBuffer();
      const warnings = output.filter(entry => entry.type === 'warning');

      expect(
        warnings.some(warning => {
          return warning.data.toString().toLowerCase().indexOf('incorrect peer') > -1;
        }),
      ).toEqual(true);
    },
    ['react@0.14.8', 'react-dom@15.4.2'],
    {},
    'add-with-peer-dependency-incorrect',
  );
});

test.concurrent('should only refer to higher levels to satisfy peer dependency', async () => {
  await buildRun(
    reporters.BufferReporter,
    fixturesLoc,
    async (args, flags, config, reporter, lockfile): Promise<void> => {
      const add = new Add(args, flags, config, reporter, lockfile);
      await add.init();

      const output = reporter.getBuffer();
      const warnings = output.filter(entry => entry.type === 'warning').map(entry => entry.data);
      expect(warnings).toEqual(expect.arrayContaining([expect.stringContaining('incorrect peer')]));
    },
    ['file:c'],
    {},
    'add-with-multiple-versions-of-peer-dependency',
  );
});

test.concurrent('should refer to deeper dependencies to satisfy peer dependency', async () => {
  await buildRun(
    reporters.BufferReporter,
    fixturesLoc,
    async (args, flags, config, reporter, lockfile): Promise<void> => {
      const add = new Add(args, flags, config, reporter, lockfile);
      await add.init();

      const output = reporter.getBuffer();
      const warnings = output.filter(entry => entry.type === 'warning').map(entry => entry.data);
      expect(warnings).not.toEqual(expect.arrayContaining([expect.stringContaining('peer')]));
    },
    [],
    {},
    'add-with-deep-peer-dependencies',
  );
});

test.concurrent('should retain build artifacts after add when missing integrity file', async () => {
  await buildRun(
    reporters.BufferReporter,
    fixturesLoc,
    async (args, flags, config, reporter): Promise<void> => {
      const lockfile = await createLockfile(config.cwd);

      const addA = new Add(args, flags, config, reporter, lockfile);
      await addA.init();

      const expectedArtifacts = ['foo.txt'];
      const integrityLoc = path.join(config.cwd, 'node_modules', constants.INTEGRITY_FILENAME);

      const beforeIntegrity = await fs.readJson(integrityLoc);
      expect(beforeIntegrity.artifacts['a@0.0.0']).toEqual(expectedArtifacts);

      await fs.unlink(integrityLoc);

      const lockfileAfterPreviousAdd = await Lockfile.fromDirectory(config.cwd);
      const addB = new Add(['file:b'], flags, config, reporter, lockfileAfterPreviousAdd);
      await addB.init();

      const afterIntegrity = await fs.readJson(integrityLoc);
      expect(afterIntegrity.artifacts['a@0.0.0']).toEqual(expectedArtifacts);
    },
    ['file:a'],
    {},
    'retain-build-artifacts-missing-integrity',
  );
});

test.concurrent('should retain build artifacts after add', async () => {
  await buildRun(
    reporters.BufferReporter,
    fixturesLoc,
    async (args, flags, config, reporter, lockfile): Promise<void> => {
      const addA = new Add(args, flags, config, reporter, lockfile);
      await addA.init();

      const expectedArtifacts = ['foo.txt'];
      const integrityLoc = path.join(config.cwd, 'node_modules', constants.INTEGRITY_FILENAME);

      const beforeIntegrity = await fs.readJson(integrityLoc);
      expect(beforeIntegrity.artifacts['a@0.0.0']).toEqual(expectedArtifacts);

      const addB = new Add(['file:b'], flags, config, reporter, lockfile);
      await addB.init();

      const afterIntegrity = await fs.readJson(integrityLoc);
      expect(afterIntegrity.artifacts['a@0.0.0']).toEqual(expectedArtifacts);
    },
    ['file:a'],
    {},
    'retain-build-artifacts-after-add',
  );
});

test.concurrent('installing with --pure-lockfile and then adding should keep build artifacts', async () => {
  const fixture = 'integrity-pure-lockfile';

  await runInstall({pureLockfile: true}, path.join('..', 'add', fixture), async (config, reporter): Promise<void> => {
    expect(await fs.exists(path.join(config.cwd, 'node_modules', '.yarn-integrity'))).toBe(true);
    expect(await fs.exists(path.join(config.cwd, 'node_modules', 'package-a', 'temp.txt'))).toBe(true);
    const add = new Add(['left-pad@1.1.0'], {}, config, reporter, await Lockfile.fromDirectory(config.cwd));
    await add.init();
    expect(await fs.exists(path.join(config.cwd, 'node_modules', 'package-a', 'temp.txt'))).toBe(true);
  });
});

test.concurrent('preserves unaffected bin links after adding to workspace package', async () => {
  await runInstall({binLinks: true}, 'workspaces-install-bin', async (config): Promise<void> => {
    const reporter = new ConsoleReporter({});

    expect(await fs.exists(`${config.cwd}/node_modules/.bin/rimraf`)).toEqual(true);
    expect(await fs.exists(`${config.cwd}/node_modules/.bin/touch`)).toEqual(true);
    expect(await fs.exists(`${config.cwd}/node_modules/.bin/workspace-1`)).toEqual(true);
    expect(await fs.exists(`${config.cwd}/packages/workspace-2/node_modules/.bin/rimraf`)).toEqual(true);
    expect(await fs.exists(`${config.cwd}/packages/workspace-2/node_modules/.bin/workspace-1`)).toEqual(true);

    // add package
    const childConfig = await makeConfigFromDirectory(`${config.cwd}/packages/workspace-1`, reporter, {binLinks: true});
    await add(childConfig, reporter, {}, ['max-safe-integer@1.0.0']);

    expect(
      JSON.parse(await fs.readFile(path.join(config.cwd, 'packages/workspace-1/package.json'))).dependencies,
    ).toEqual({
      'max-safe-integer': '1.0.0',
    });

    // bin links should be preserved
    expect(await fs.exists(`${config.cwd}/node_modules/.bin/rimraf`)).toEqual(true);
    expect(await fs.exists(`${config.cwd}/node_modules/.bin/touch`)).toEqual(true);
    expect(await fs.exists(`${config.cwd}/node_modules/.bin/workspace-1`)).toEqual(true);
    expect(await fs.exists(`${config.cwd}/packages/workspace-2/node_modules/.bin/rimraf`)).toEqual(true);
    expect(await fs.exists(`${config.cwd}/packages/workspace-2/node_modules/.bin/workspace-1`)).toEqual(true);
  });
});

test.concurrent('installs "latest" instead of maxSatisfying if it satisfies requested pattern', async () => {
  // Scenario:
  // If a registry contains versions [1.0.0, 1.0.1, 1.0.2] and latest:1.0.1
  // (note that "latest" is not the "newest" version)
  // If yarn add ^1.0.0 is run, it should choose `1.0.1` because it is "latest" and satisfies the range,
  // not `1.0.2` even though it is newer.
  // This is behavior defined by the NPM implementation. See:
  //  * https://github.com/yarnpkg/yarn/issues/3560
  //  * https://git.io/vFmau
  //
  // In this test, `ui-select` has a max version of `0.20.0` but a `latest:0.19.8`
  await runAdd(['ui-select@^0.X'], {}, 'latest-version-in-package', async (config, reporter, previousAdd) => {
    const lockfile = explodeLockfile(await fs.readFile(path.join(config.cwd, 'yarn.lock')));
    const patternIndex = lockfile.indexOf('ui-select@^0.X:');
    const versionIndex = patternIndex + 1;
    const actualVersion = lockfile[versionIndex];

    expect(actualVersion).toContain('0.19.8');
  });
});

test.concurrent('installs "latest" instead of maxSatisfying if no requested pattern', async () => {
  // Scenario:
  // If a registry contains versions [1.0.0, 1.0.1, 1.0.2] and latest:1.0.1
  // If `yarn add` is run, it should choose `1.0.1` because it is "latest", not `1.0.2` even though it is newer.
  // In other words, when no range is explicitely given, Yarn should choose "latest".
  //
  // In this test, `ui-select` has a max version of `0.20.0` but a `latest:0.19.8`
  await runAdd(['ui-select'], {}, 'latest-version-in-package', async (config, reporter, previousAdd) => {
    const lockfile = explodeLockfile(await fs.readFile(path.join(config.cwd, 'yarn.lock')));
    const patternIndex = lockfile.indexOf('ui-select@^0.19.8:');
    const versionIndex = patternIndex + 1;
    const actualVersion = lockfile[versionIndex];

    expect(actualVersion).toContain('0.19.8');
  });
});

describe('nohoist', () => {
  test.concurrent('can add nohoist pacakge from workspace', async () => {
    await runInstall({}, 'workspaces-install-nohoist-across-versions', async (config): Promise<void> => {
      const reporter = new ConsoleReporter({});

      // workspace-2 has b and c since the root has nohoist = ['a', 'b', 'c']
      expect(await fs.exists(`${config.cwd}/packages/workspace-2/node_modules/b`)).toEqual(true);
      expect(await fs.exists(`${config.cwd}/packages/workspace-2/node_modules/c`)).toEqual(true);

      // prove package a does not exist in workspace-2 nor in root
      expect(await fs.exists(`${config.cwd}/packages/workspace-2/node_modules/a`)).toEqual(false);
      expect(await fs.exists(`${config.cwd}/node_modules/a`)).toEqual(false);

      // add package 'a' to workspace-2
      const childConfig = await makeConfigFromDirectory(`${config.cwd}/packages/workspace-2`, reporter, {});
      await add(childConfig, reporter, {}, ['file:a']);

      // now package a should exist in workspace-2
      expect(await fs.exists(`${config.cwd}/packages/workspace-2/node_modules/a`)).toEqual(true);
      expect(await fs.exists(`${config.cwd}/node_modules/a`)).toEqual(false);
    });
  });
  test.concurrent('can add nohoist pacakge from root', async () => {
    await runInstall({}, 'workspaces-install-nohoist-across-versions', async (config): Promise<void> => {
      const reporter = new ConsoleReporter({});

      // prove package a does not exist in workspace-2 nor in root
      expect(await fs.exists(`${config.cwd}/packages/workspace-2/node_modules/a`)).toEqual(false);
      expect(await fs.exists(`${config.cwd}/node_modules/a`)).toEqual(false);

      // add package 'a' to root package
      await add(config, reporter, {ignoreWorkspaceRootCheck: true}, ['file:a']);

      // now package a should exist in workspace-2
      expect(await fs.exists(`${config.cwd}/packages/workspace-2/node_modules/a`)).toEqual(false);
      expect(await fs.exists(`${config.cwd}/node_modules/a`)).toEqual(true);
    });
  });
});<|MERGE_RESOLUTION|>--- conflicted
+++ resolved
@@ -622,9 +622,6 @@
   });
 });
 
-<<<<<<< HEAD
-test.concurrent('downgrade scenario', async () => {
-=======
 test.concurrent('install another fork of an existing package', (): Promise<void> => {
   // When installing a package with the same name as an existing one but from a different repo,
   // the old one should be replaced with the new one in the lock file.
@@ -647,7 +644,6 @@
 });
 
 test.concurrent('downgrade scenario', (): Promise<void> => {
->>>>>>> 3e1c3a7e
   // left-pad first installed 1.1.0 then downgraded to 0.0.9
   // files in mirror, yarn.lock, package.json and node_modules should reflect that
 

--- conflicted
+++ resolved
@@ -4,12 +4,8 @@
 import {Install, run as install} from '../../../src/cli/commands/install.js';
 import * as reporters from '../../../src/reporters/index.js';
 import * as fs from '../../../src/util/fs.js';
-<<<<<<< HEAD
 import type ConfigType from '../../../src/config.js';
 import {runInstall, run as buildRun, makeConfigFromDirectory, isPackagePresent} from '../_helpers.js';
-=======
-import {runInstall, run as buildRun, makeConfigFromDirectory} from '../_helpers.js';
->>>>>>> f69cdda6
 
 jasmine.DEFAULT_TIMEOUT_INTERVAL = 150000;
 
@@ -247,13 +243,8 @@
   });
 });
 
-<<<<<<< HEAD
-test.concurrent('install should link binaries properly when run from child workspace', (): Promise<void> => {
-  return runInstall({binLinks: true}, 'workspaces-install-bin', async (config, reporter): Promise<void> => {
-=======
 test.concurrent('install should link binaries properly when run from child workspace', async () => {
   await runInstall({binLinks: true}, 'workspaces-install-bin', async (config, reporter): Promise<void> => {
->>>>>>> f69cdda6
     // initial install
     expect(await fs.exists(`${config.cwd}/node_modules/.bin/rimraf`)).toEqual(true);
     expect(await fs.exists(`${config.cwd}/node_modules/.bin/touch`)).toEqual(true);
@@ -281,7 +272,6 @@
   });
 });
 
-<<<<<<< HEAD
 // TODO need more thorough tests for all kinds of checks: integrity, verify-tree
 
 describe('nohoist', () => {
@@ -398,7 +388,4 @@
       }
     });
   });
-});
-=======
-// TODO need more thorough tests for all kinds of checks: integrity, verify-tree
->>>>>>> f69cdda6
+});
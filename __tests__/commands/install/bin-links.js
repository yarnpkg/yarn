--- conflicted
+++ resolved
@@ -110,19 +110,12 @@
 //           and eslint@3.10.1 is symlinked to node_modules/sample-dep-eslint-3.10.1/node_modules/.bin
 test('newer transitive dep is overridden by newer direct dep', (): Promise<void> => {
   return runInstall({binLinks: true}, 'install-bin-links-newer', async config => {
-<<<<<<< HEAD
     expect(await linkAt(config.cwd, 'node_modules', '.bin', 'eslint')).toEqual('../eslint/bin/eslint.js');
     expect(
       await linkAt(config.cwd, 'node_modules', 'sample-dep-eslint-3.10.1', 'node_modules', '.bin', 'eslint'),
     ).toEqual('../eslint/bin/eslint.js');
-=======
-    expect(await linkAt(config, 'node_modules', '.bin', 'eslint')).toEqual('../eslint/bin/eslint.js');
-    expect(await linkAt(config, 'node_modules', 'sample-dep-eslint-3.10.1', 'node_modules', '.bin', 'eslint')).toEqual(
-      '../eslint/bin/eslint.js',
-    );
     const stdout = await execCommand(config.cwd, ['node_modules', '.bin', 'eslint'], ['--version']);
     expect(stdout[0]).toEqual('v3.12.2');
->>>>>>> 73921a6e
   });
 });
 
@@ -131,19 +124,12 @@
 //           and eslint@3.12.2 is symlinked to node_modules/sample-dep-eslint-3.12.2/node_modules/.bin
 test('newer transitive dep is overridden by older direct dep', (): Promise<void> => {
   return runInstall({binLinks: true}, 'install-bin-links-older', async config => {
-<<<<<<< HEAD
     expect(await linkAt(config.cwd, 'node_modules', '.bin', 'eslint')).toEqual('../eslint/bin/eslint.js');
     expect(
       await linkAt(config.cwd, 'node_modules', 'sample-dep-eslint-3.12.2', 'node_modules', '.bin', 'eslint'),
     ).toEqual('../eslint/bin/eslint.js');
-=======
-    expect(await linkAt(config, 'node_modules', '.bin', 'eslint')).toEqual('../eslint/bin/eslint.js');
-    expect(await linkAt(config, 'node_modules', 'sample-dep-eslint-3.12.2', 'node_modules', '.bin', 'eslint')).toEqual(
-      '../eslint/bin/eslint.js',
-    );
     const stdout = await execCommand(config.cwd, ['node_modules', '.bin', 'eslint'], ['--version']);
     expect(stdout[0]).toEqual('v3.10.1');
->>>>>>> 73921a6e
   });
 });
 
@@ -154,19 +140,12 @@
 //           and transitive deps of first dependency is installed at top level.
 test('first transient dep is installed when same level and reference count', (): Promise<void> => {
   return runInstall({binLinks: true}, 'install-bin-links-conflicting', async config => {
-<<<<<<< HEAD
     expect(await linkAt(config.cwd, 'node_modules', '.bin', 'eslint')).toEqual('../eslint/bin/eslint.js');
     expect(
       await linkAt(config.cwd, 'node_modules', 'sample-dep-eslint-3.12.2', 'node_modules', '.bin', 'eslint'),
     ).toEqual('../eslint/bin/eslint.js');
-=======
-    expect(await linkAt(config, 'node_modules', '.bin', 'eslint')).toEqual('../eslint/bin/eslint.js');
-    expect(await linkAt(config, 'node_modules', 'sample-dep-eslint-3.12.2', 'node_modules', '.bin', 'eslint')).toEqual(
-      '../eslint/bin/eslint.js',
-    );
     const stdout = await execCommand(config.cwd, ['node_modules', '.bin', 'eslint'], ['--version']);
     expect(stdout[0]).toEqual('v3.10.1');
->>>>>>> 73921a6e
   });
 });
 
@@ -176,19 +155,12 @@
 //           Whether the dependencies are devDependencies or not does not seem to matter to NPM.
 test('first dep is installed when same level and reference count and one is a dev dep', (): Promise<void> => {
   return runInstall({binLinks: true}, 'install-bin-links-conflicting-dev', async config => {
-<<<<<<< HEAD
     expect(await linkAt(config.cwd, 'node_modules', '.bin', 'eslint')).toEqual('../eslint/bin/eslint.js');
     expect(
       await linkAt(config.cwd, 'node_modules', 'sample-dep-eslint-3.12.2', 'node_modules', '.bin', 'eslint'),
     ).toEqual('../eslint/bin/eslint.js');
-=======
-    expect(await linkAt(config, 'node_modules', '.bin', 'eslint')).toEqual('../eslint/bin/eslint.js');
-    expect(await linkAt(config, 'node_modules', 'sample-dep-eslint-3.12.2', 'node_modules', '.bin', 'eslint')).toEqual(
-      '../eslint/bin/eslint.js',
-    );
     const stdout = await execCommand(config.cwd, ['node_modules', '.bin', 'eslint'], ['--version']);
     expect(stdout[0]).toEqual('v3.10.1');
->>>>>>> 73921a6e
   });
 });
 
@@ -196,12 +168,8 @@
 // quite a heavy test, did not find a way to isolate
 test('Only top level (after hoisting) bin links should be linked', (): Promise<void> => {
   return runInstall({binLinks: true}, 'install-bin-links-eslint', async config => {
-<<<<<<< HEAD
     expect(await linkAt(config.cwd, 'node_modules', '.bin', 'eslint')).toEqual('../eslint/bin/eslint.js');
-=======
-    expect(await linkAt(config, 'node_modules', '.bin', 'eslint')).toEqual('../eslint/bin/eslint.js');
     const stdout = await execCommand(config.cwd, ['node_modules', '.bin', 'uglifyjs'], ['--version']);
     expect(stdout[0]).toEqual('uglify-js 3.0.14');
->>>>>>> 73921a6e
   });
 });
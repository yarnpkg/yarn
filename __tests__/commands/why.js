/* @flow */

import {BufferReporter} from '../../src/reporters/index.js';
import {run as why, queryWhy} from '../../src/cli/commands/why.js';
import * as reporters from '../../src/reporters/index.js';
import Config from '../../src/config.js';
import path from 'path';
import {HoistManifest} from '../../src/package-hoister.js';
import type {Manifest} from '../../src/types.js';
import type {HoistManifestTuple, HoistManifestTuples} from '../../src/package-hoister.js';
import type {LanguageKeys} from '../../src/reporters/lang/en.js';

jasmine.DEFAULT_TIMEOUT_INTERVAL = 90000;

const fixturesLoc = path.join(__dirname, '..', 'fixtures', 'why');

async function runWhy(
  flags: Object,
  args: Array<string>,
  name: string,
  checkSteps?: ?(config: Config, reporter: BufferReporter) => ?Promise<void>,
  _reporter?: reporters.BufferReporter,
): Promise<void> {
  const cwd = path.join(fixturesLoc, name);
  const reporter = _reporter || new reporters.BufferReporter({stdout: null, stdin: null});

  try {
    const config = await Config.create({cwd}, reporter);
    await why(config, reporter, flags, args);

    if (checkSteps) {
      await checkSteps(config, reporter);
    }
  } catch (err) {
    throw new Error(`${err && err.stack}`);
  }
}

test.concurrent('throws error with no arguments', (): Promise<void> => {
  const reporter = new reporters.ConsoleReporter({});

  return new Promise(async (resolve): Promise<void> => {
    try {
      await runWhy({}, [], 'basic');
    } catch (err) {
      expect(err.message).toContain(reporter.lang('missingWhyDependency'));
    } finally {
      resolve();
    }
  });
});

test.concurrent('throws error with too many arguments', (): Promise<void> => {
  const reporter = new reporters.ConsoleReporter({});

  return new Promise(async (resolve): Promise<void> => {
    try {
      await runWhy({}, ['one', 'two'], 'basic');
    } catch (err) {
      expect(err.message).toContain(reporter.lang('tooManyArguments', 1));
    } finally {
      resolve();
    }
  });
});

test.concurrent("doesn't throw when using it inside a workspace", (): Promise<void> => {
  return runWhy({}, ['mime-types'], 'workspace');
});

test.concurrent('throws error if module does not exist', (): Promise<void> => {
  const reporter = new reporters.ConsoleReporter({});

  return new Promise(async (resolve): Promise<void> => {
    try {
      await runWhy({}, ['one'], 'basic');
    } catch (err) {
      expect(err.message).toContain(reporter.lang('whyUnknownMatch'));
    } finally {
      resolve();
    }
  });
});

test.concurrent('should determine that the module installed because it is in dependencies', (): Promise<void> => {
  return runWhy({}, ['mime-types'], 'basic', (config, reporter) => {
    const report = reporter.getBuffer();
    expect(report[report.length - 1].data).toEqual(reporter.lang('whySpecifiedSimple', 'dependencies'));
  });
});

test.concurrent('should determine that the module installed because it is in devDependencies', (): Promise<void> => {
  return runWhy({}, ['left-pad'], 'basic', (config, reporter) => {
    const report = reporter.getBuffer();
    expect(report[report.length - 1].data).toEqual(reporter.lang('whySpecifiedSimple', 'devDependencies'));
  });
});

test.concurrent('should determine that the module installed because mime-types depend on it', (): Promise<void> => {
  return runWhy({}, ['mime-db'], 'basic', (config, reporter) => {
    const report = reporter.getBuffer();
    expect((report[report.length - 1].data: any).items).toContainEqual(reporter.lang('whyDependedOn', 'mime-types'));
  });
});

test.concurrent('should determine that the module installed because it is hoisted from glob depend on it', (): Promise<
  void,
> => {
  return runWhy({}, ['glob#minimatch'], 'basic', (config, reporter) => {
    const report = reporter.getBuffer();
    expect(report[report.length - 2].data).toEqual(reporter.lang('whyHoistedTo', 'glob#minimatch'));
  });
});

<<<<<<< HEAD
class MockReporter extends reporters.BufferReporter {
  _lang = jest.fn();
  lang(key: LanguageKeys, ...args: Array<mixed>): string {
    this._lang(key, args);
    return super.lang(key, args);
  }

  findCalls(key: string): Array<Array<any>> {
    return this._lang.mock.calls.filter(call => {
      return call[0] === key;
    });
  }
}

describe('reports multiple occurrences', () => {
  function setupTest(
    target: string,
    checkSteps: (config: Config, reporter: MockReporter) => ?Promise<void>,
  ): Promise<void> {
    const _reporter = new MockReporter({stdout: null, stdin: null});
    return runWhy(
      {includeWorkspaceDeps: true},
      [target],
      'workspaces-nohoist',
      (config, reporter) => checkSteps(config, _reporter),
      _reporter,
    );
  }
  test.concurrent('due to nohoist', (): Promise<void> => {
    const target = 'mime-types';
    return setupTest(target, (config, reporter) => {
      // check packages matched
      let calls = reporter.findCalls('whyMatch');
      expect(calls.length).toEqual(2);

      const found: [boolean, boolean] = [false, false];
      calls.forEach(call => {
        const pkg: string = call[1][0];
        if (pkg.indexOf(target) === 0) {
          found[0] = true;
        } else if (pkg.indexOf(`#${target}`) > 0) {
          found[1] = true;
        }
      });
      expect(found[0]).toEqual(true);
      expect(found[1]).toEqual(true);

      // check reasons: should have both hoist and nohoist
      calls = reporter.findCalls('whyHoistedTo');
      expect(calls.length).toEqual(1);
      expect(calls[0][1][0]).toEqual(target);

      calls = reporter.findCalls('whyNotHoisted');
      expect(calls.length).toEqual(1);
      const nohoistList = calls[0][1][0];
      let found2 = false;
      for (const p of nohoistList) {
        if (p.indexOf(target) >= 0) {
          found2 = true;
          break;
        }
      }
      expect(found2).toBeTruthy();
    });
  });
  test.concurrent('due to version conflict', (): Promise<void> => {
    const target = 'uglifyify';
    return setupTest(target, (config, reporter) => {
      // check packages matched
      let calls = reporter.findCalls('whyMatch');
      expect(calls.length).toEqual(2);

      const found: [boolean, boolean] = [false, false];
      calls.forEach(call => {
        const pkg: string = call[1][0];
        if (pkg.indexOf(target) === 0) {
          found[0] = true;
        } else if (pkg.indexOf(`#${target}`) > 0) {
          found[1] = true;
        }
      });
      expect(found[0]).toEqual(true);
      expect(found[1]).toEqual(true);

      // check reasons: should have both hoist and nohoist
      calls = reporter.findCalls('whySpecified');
      expect(calls.length).toEqual(2);
    });
  });
});

describe('queryWhy', () => {
  function mockManifest(name: string): Manifest {
    return {
      name,
      version: '1.0.0',
      _uid: '',
    };
  }

  function mockHoistManifestTuple(name: string, key: string, previousKeys: Array<?string>): HoistManifestTuple {
    const hm = new HoistManifest(key, [], mockManifest(name), '', false, true, false);
    return ['', hm];
  }

  function validateMatch(matches: Array<HoistManifestTuple>, expected: Array<string>) {
    expect(matches.length).toEqual(expected.length);
    for (let i = 0; i < matches.length; i++) {
      expect(matches[i][1].key).toEqual(expected[i]);
    }
  }

  test('can determine a nohoist module', () => {
    const hoisted: HoistManifestTuples = [
      mockHoistManifestTuple('b', 'b', ['workspace-1#b']),
      mockHoistManifestTuple('a', 'workspace-1#a', []),
    ];
    validateMatch(queryWhy('a', hoisted), ['workspace-1#a']);
    validateMatch(queryWhy('b', hoisted), ['b']);
  });
  test('can determine a deep nohoist module', () => {
    const hoisted: HoistManifestTuples = [
      mockHoistManifestTuple('b', 'b', ['workspace-1#b']),
      mockHoistManifestTuple('c', 'workspace-1#a#c', []),
      mockHoistManifestTuple('a', 'workspace-1#a', []),
    ];
    validateMatch(queryWhy('a', hoisted), ['workspace-1#a']);
    validateMatch(queryWhy('c', hoisted), ['workspace-1#a#c']);
    validateMatch(queryWhy('a#c', hoisted), ['workspace-1#a#c']);
  });
  test('can return multiple matches', () => {
    const hoisted: HoistManifestTuples = [
      mockHoistManifestTuple('b', 'b', ['workspace-1#b']),
      mockHoistManifestTuple('b', 'c#b', []),
      mockHoistManifestTuple('a', 'workspace-1#a', []),
      mockHoistManifestTuple('c', 'c', ['workspace-1#c']),
    ];
    validateMatch(queryWhy('b', hoisted), ['b', 'c#b']);
=======
test('should report when a module is included multiple times including the root', (): Promise<void> => {
  return runWhy({}, ['caniuse-lite'], 'dep-included-at-2-levels', (config, reporter) => {
    const report = reporter.getBuffer();
    const reasons = report
      .filter(entry => entry.type === 'list' && entry.data.type === 'reasons')
      .map(entry => entry.data.items)[0];

    expect(reasons).toEqual([
      '"b#caniuse-api" depends on it',
      '"b#caniuse-api#browserslist" depends on it',
      'Specified in "dependencies"',
    ]);
>>>>>>> 00c4b0f3
  });
});<|MERGE_RESOLUTION|>--- conflicted
+++ resolved
@@ -112,7 +112,21 @@
   });
 });
 
-<<<<<<< HEAD
+test('should report when a module is included multiple times including the root', (): Promise<void> => {
+  return runWhy({}, ['caniuse-lite'], 'dep-included-at-2-levels', (config, reporter) => {
+    const report = reporter.getBuffer();
+    const reasons = report
+      .filter(entry => entry.type === 'list' && entry.data.type === 'reasons')
+      .map(entry => entry.data.items)[0];
+
+    expect(reasons).toEqual([
+      'Specified in "dependencies"',
+      'Hoisted from "b#caniuse-api#caniuse-lite"',
+      'Hoisted from "b#caniuse-api#browserslist#caniuse-lite"',
+    ]);
+  });
+});
+
 class MockReporter extends reporters.BufferReporter {
   _lang = jest.fn();
   lang(key: LanguageKeys, ...args: Array<mixed>): string {
@@ -213,7 +227,7 @@
     };
   }
 
-  function mockHoistManifestTuple(name: string, key: string, previousKeys: Array<?string>): HoistManifestTuple {
+  function mockHoistManifestTuple(name: string, key: string, previousPaths: Array<?string>): HoistManifestTuple {
     const hm = new HoistManifest(key, [], mockManifest(name), '', false, true, false);
     return ['', hm];
   }
@@ -251,19 +265,5 @@
       mockHoistManifestTuple('c', 'c', ['workspace-1#c']),
     ];
     validateMatch(queryWhy('b', hoisted), ['b', 'c#b']);
-=======
-test('should report when a module is included multiple times including the root', (): Promise<void> => {
-  return runWhy({}, ['caniuse-lite'], 'dep-included-at-2-levels', (config, reporter) => {
-    const report = reporter.getBuffer();
-    const reasons = report
-      .filter(entry => entry.type === 'list' && entry.data.type === 'reasons')
-      .map(entry => entry.data.items)[0];
-
-    expect(reasons).toEqual([
-      '"b#caniuse-api" depends on it',
-      '"b#caniuse-api#browserslist" depends on it',
-      'Specified in "dependencies"',
-    ]);
->>>>>>> 00c4b0f3
   });
 });
--- conflicted
+++ resolved
@@ -11,53 +11,6 @@
 const path = require('path');
 
 const fixturesLoc = path.join(__dirname, '..', 'fixtures', 'outdated');
-<<<<<<< HEAD
-
-async function runOutdated(
-  flags: Object,
-  args: Array<string>,
-  name: string,
-  checkOutdated?: ?(config: Config, reporter: Reporter, out: string) => ?Promise<void>,
-): Promise<void> {
-  let out = '';
-  const stdout = new stream.Writable({
-    decodeStrings: false,
-    write(data, encoding, cb) {
-      out += data;
-      cb();
-    },
-  });
-
-  const reporter = new reporters.JSONReporter({stdout});
-
-  const dir = path.join(fixturesLoc, name);
-  const cwd = path.join(
-    os.tmpdir(),
-    `yarn-${path.basename(dir)}-${Math.random()}`,
-  );
-  await fs.unlink(cwd);
-  await fs.copy(dir, cwd, reporter);
-
-  for (const {basename, absolute} of await fs.walk(cwd)) {
-    if (basename.toLowerCase() === '.ds_store') {
-      await fs.unlink(absolute);
-    }
-  }
-
-  // create directories
-  await fs.mkdirp(path.join(cwd, '.yarn'));
-  await fs.mkdirp(path.join(cwd, 'node_modules'));
-
-  try {
-    const config = new Config(reporter);
-    await config.init({
-      cwd,
-      globalFolder: path.join(cwd, '.yarn/.global'),
-      cacheFolder: path.join(cwd, '.yarn'),
-      linkFolder: path.join(cwd, '.yarn/.link'),
-    });
-
-=======
 const runOutdated = buildRun.bind(
   null,
   // silence stderr
@@ -70,7 +23,6 @@
   },
   fixturesLoc,
   async (args, flags, config, reporter, lockfile, getStdout): Promise<string> => {
->>>>>>> 191b030a
     await outdated(config, reporter, flags, args);
     return getStdout();
   },

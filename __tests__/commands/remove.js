/* @flow */

import {ConsoleReporter} from '../../src/reporters/index.js';
import {run as buildRun, explodeLockfile} from './_helpers.js';
import {run as remove} from '../../src/cli/commands/remove.js';
import * as fs from '../../src/util/fs.js';
import * as reporters from '../../src/reporters/index.js';
import assert from 'assert';

jasmine.DEFAULT_TIMEOUT_INTERVAL = 90000;

const path = require('path');

const fixturesLoc = path.join(__dirname, '..', 'fixtures', 'remove');
<<<<<<< HEAD

async function runRemove(
  flags: Object,
  args: Array<string>,
  name: string,
  checkRemove?: ?(config: Config, reporter: Reporter) => ?Promise<void>,
): Promise<void> {
  let out = '';
  const stdout = new stream.Writable({
    decodeStrings: false,
    write(data, encoding, cb) {
      out += data;
      cb();
    },
  });

  const reporter = new reporters.ConsoleReporter({stdout, stderr: stdout});

  const dir = path.join(fixturesLoc, name);
  const cwd = path.join(
    os.tmpdir(),
    `yarn-${path.basename(dir)}-${Math.random()}`,
  );
  await fs.unlink(cwd);
  await fs.copy(dir, cwd, reporter);

  for (const {basename, absolute} of await fs.walk(cwd)) {
    if (basename.toLowerCase() === '.ds_store') {
      await fs.unlink(absolute);
    }
  }

  // create directories
  await fs.mkdirp(path.join(cwd, '.yarn'));
  await fs.mkdirp(path.join(cwd, 'node_modules'));

  try {
    const config = new Config(reporter);
    await config.init({
      cwd,
      globalFolder: path.join(cwd, '.yarn/.global'),
      cacheFolder: path.join(cwd, '.yarn'),
      linkFolder: path.join(cwd, '.yarn/.link'),
    });

    await remove(config, reporter, flags, args);

    if (checkRemove) {
      await checkRemove(config, reporter);
    }

  } catch (err) {
    throw new Error(`${err && err.stack} \nConsole output:\n ${out}`);
  }
}
=======
const runRemove = buildRun.bind(null, ConsoleReporter, fixturesLoc, (args, flags, config, reporter): Promise<void> => {
  return remove(config, reporter, flags, args);
});
>>>>>>> 191b030a

test.concurrent('throws error with no arguments', (): Promise<void> => {
  const reporter = new reporters.ConsoleReporter({});

  return new Promise(async (resolve): Promise<void> => {
    try {
      await runRemove([], {}, '');
    } catch (err) {
      expect(err.message).toContain(reporter.lang('tooFewArguments', 1));
    } finally {
      resolve();
    }
  });
});

test.concurrent('throws error when package is not found', (): Promise<void> => {
  const reporter = new reporters.ConsoleReporter({});

  return new Promise(async (resolve): Promise<void> => {
    try {
      await runRemove(['dep-b'], {}, 'npm-registry');
    } catch (err) {
      expect(err.message).toContain(reporter.lang('moduleNotInManifest'));
    } finally {
      resolve();
    }
  });
});

test.concurrent('removes package installed from npm registry', (): Promise<void> => {
  return runRemove(['dep-a'], {}, 'npm-registry', async (config): Promise<void> => {
    assert(!await fs.exists(path.join(config.cwd, 'node_modules/dep-a')));

    assert.deepEqual(
      JSON.parse(await fs.readFile(path.join(config.cwd, 'package.json'))).dependencies,
      {},
    );

    const lockFileContent = await fs.readFile(path.join(config.cwd, 'yarn.lock'));
    const lockFileLines = explodeLockfile(lockFileContent);
    assert.equal(lockFileLines.length, 0);
  });
});

test.concurrent('removes multiple installed packages', (): Promise<void> => {
  const args: Array<string> = ['dep-a', 'max-safe-integer'];

  return runRemove(args, {}, 'multiple-packages', async (config): Promise<void> => {
    assert(!await fs.exists(path.join(config.cwd, 'node_modules/dep-a')));
    assert(!await fs.exists(path.join(config.cwd, 'node_modules/max-safe-integer')));

    assert.deepEqual(
      JSON.parse(await fs.readFile(path.join(config.cwd, 'package.json'))).dependencies,
      {},
    );

    const lockFileContent = await fs.readFile(path.join(config.cwd, 'yarn.lock'));
    const lockFileLines = explodeLockfile(lockFileContent);
    assert.equal(lockFileLines.length, 0);
  });
});


test.concurrent('removes scoped packages', (): Promise<void> => {
  return runRemove(['@scoped/package'], {}, 'scoped-package', async (config): Promise<void> => {
    assert(!await fs.exists(path.join(config.cwd, 'node_modules/@scoped')));

    assert.deepEqual(
      JSON.parse(await fs.readFile(path.join(config.cwd, 'package.json'))).dependencies,
      {},
    );

    const lockFileContent = await fs.readFile(path.join(config.cwd, 'yarn.lock'));
    const lockFileLines = explodeLockfile(lockFileContent);
    assert.equal(lockFileLines.length, 0);
  });
});

test.concurrent('removes subdependencies', (): Promise<void> => {
  // A@1 -> B@1
  // C@1

  // remove A

  // C@1

  return runRemove(['dep-a'], {}, 'subdependencies', async (config, reporter) => {
    assert(!await fs.exists(path.join(config.cwd, 'node_modules/dep-a')));
    assert(!await fs.exists(path.join(config.cwd, 'node_modules/dep-b')));
    assert(await fs.exists(path.join(config.cwd, 'node_modules/dep-c')));

    assert.deepEqual(
      JSON.parse(await fs.readFile(path.join(config.cwd, 'package.json'))).dependencies,
      {'dep-c': '^1.0.0'},
    );

    const lockFileContent = await fs.readFile(path.join(config.cwd, 'yarn.lock'));
    const lockFileLines = explodeLockfile(lockFileContent);
    assert.equal(lockFileLines.length, 3);
    assert.equal(lockFileLines[0], 'dep-c@^1.0.0:');
  });
});<|MERGE_RESOLUTION|>--- conflicted
+++ resolved
@@ -12,67 +12,9 @@
 const path = require('path');
 
 const fixturesLoc = path.join(__dirname, '..', 'fixtures', 'remove');
-<<<<<<< HEAD
-
-async function runRemove(
-  flags: Object,
-  args: Array<string>,
-  name: string,
-  checkRemove?: ?(config: Config, reporter: Reporter) => ?Promise<void>,
-): Promise<void> {
-  let out = '';
-  const stdout = new stream.Writable({
-    decodeStrings: false,
-    write(data, encoding, cb) {
-      out += data;
-      cb();
-    },
-  });
-
-  const reporter = new reporters.ConsoleReporter({stdout, stderr: stdout});
-
-  const dir = path.join(fixturesLoc, name);
-  const cwd = path.join(
-    os.tmpdir(),
-    `yarn-${path.basename(dir)}-${Math.random()}`,
-  );
-  await fs.unlink(cwd);
-  await fs.copy(dir, cwd, reporter);
-
-  for (const {basename, absolute} of await fs.walk(cwd)) {
-    if (basename.toLowerCase() === '.ds_store') {
-      await fs.unlink(absolute);
-    }
-  }
-
-  // create directories
-  await fs.mkdirp(path.join(cwd, '.yarn'));
-  await fs.mkdirp(path.join(cwd, 'node_modules'));
-
-  try {
-    const config = new Config(reporter);
-    await config.init({
-      cwd,
-      globalFolder: path.join(cwd, '.yarn/.global'),
-      cacheFolder: path.join(cwd, '.yarn'),
-      linkFolder: path.join(cwd, '.yarn/.link'),
-    });
-
-    await remove(config, reporter, flags, args);
-
-    if (checkRemove) {
-      await checkRemove(config, reporter);
-    }
-
-  } catch (err) {
-    throw new Error(`${err && err.stack} \nConsole output:\n ${out}`);
-  }
-}
-=======
 const runRemove = buildRun.bind(null, ConsoleReporter, fixturesLoc, (args, flags, config, reporter): Promise<void> => {
   return remove(config, reporter, flags, args);
 });
->>>>>>> 191b030a
 
 test.concurrent('throws error with no arguments', (): Promise<void> => {
   const reporter = new reporters.ConsoleReporter({});

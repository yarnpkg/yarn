--- conflicted
+++ resolved
@@ -15,62 +15,9 @@
 const path = require('path');
 
 beforeEach(() => execCommand.mockClear());
-
-const fixturesLoc = path.join(__dirname, '..', 'fixtures', 'run');
-<<<<<<< HEAD
-
-async function runRun(
-  flags: Object,
-  args: Array<string>,
-  name: string,
-  checkRun?: ?(config: Config, reporter: BufferReporter) => ?Promise<void>,
-): Promise<void> {
-  const reporter = new reporters.BufferReporter({stdout: null, stdin: null});
-
-  const dir = path.join(fixturesLoc, name);
-  const cwd = path.join(
-    os.tmpdir(),
-    `yarn-${path.basename(dir)}-${Math.random()}`,
-  );
-  await fs.unlink(cwd);
-  await fs.copy(dir, cwd, reporter);
-
-  for (const {basename, absolute} of await fs.walk(cwd)) {
-    if (basename.toLowerCase() === '.ds_store') {
-      await fs.unlink(absolute);
-    }
-  }
-
-  const out = '';
-
-  // create directories
-  await fs.mkdirp(path.join(cwd, '.yarn'));
-  await fs.mkdirp(path.join(cwd, 'node_modules'));
-
-  try {
-    const config = new Config(reporter);
-    await config.init({
-      cwd,
-      globalFolder: path.join(cwd, '.yarn/.global'),
-      cacheFolder: path.join(cwd, '.yarn'),
-      linkFolder: path.join(cwd, '.yarn/.link'),
-    });
-
-    await run(config, reporter, flags, args);
-
-    if (checkRun) {
-      await checkRun(config, reporter);
-    }
-
-  } catch (err) {
-    throw new Error(`${err && err.stack} \nConsole output:\n ${out}`);
-  }
-}
-=======
 const runRun = buildRun.bind(null, BufferReporter, fixturesLoc, (args, flags, config, reporter): Promise<void> => {
   return run(config, reporter, flags, args);
 });
->>>>>>> 191b030a
 
 test('lists all available commands with no arguments', (): Promise<void> => {
   return runRun([], {}, 'no-args', (config, reporter): ?Promise<void> => {

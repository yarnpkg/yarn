--- conflicted
+++ resolved
@@ -17,11 +17,7 @@
 
 let fixturesLoc = path.join(__dirname, '..', 'fixtures', 'install');
 
-<<<<<<< HEAD
-parallelTest('integrity hash respects flat and production flags', async () => {
-=======
-test('integrity hash respects flat and production flags', () => {
->>>>>>> 14fbecdb
+test.concurrent('integrity hash respects flat and production flags', async () => {
   let cwd = path.join(fixturesLoc, 'noop');
   let reporter = new reporters.NoopReporter();
   let config = new Config(reporter);
@@ -39,11 +35,7 @@
   assert(install3.generateIntegrityHash('foo', []) !== install2.generateIntegrityHash('foo', []));
 });
 
-<<<<<<< HEAD
-parallelTest('flat arg is inherited from root manifest', async (): Promise<void> => {
-=======
-test.concurrent('flat arg is inherited from root manifest', (): Promise<void> => {
->>>>>>> 14fbecdb
+test.concurrent('flat arg is inherited from root manifest', async (): Promise<void> => {
   let cwd = path.join(fixturesLoc, 'top-level-flat-parameter');
   let reporter = new reporters.NoopReporter();
   let config = new Config(reporter);
@@ -63,27 +55,11 @@
   });
 });
 
-<<<<<<< HEAD
-parallelTest("writes new lockfile if existing one isn't satisfied", async (): Promise<void> => {
+test.concurrent("writes new lockfile if existing one isn't satisfied", async (): Promise<void> => {
   await runInstall({}, 'install-write-lockfile-if-not-satisfied', async (config): Promise<void> => {
     const lockfile = await fs.readFile(path.join(config.cwd, 'yarn.lock'));
     assert(lockfile.indexOf('foobar') === -1);
   });
-=======
-test.concurrent("writes new lockfile if existing one isn't satisfied", async (): Promise<void> => {
-  let fixture = 'install-write-lockfile-if-not-satisfied';
-  let cwd = path.join(fixturesLoc, fixture);
-  await fs.copy(path.join(cwd, 'yarn.lock.before'), path.join(cwd, 'yarn.lock'));
-
-  try {
-    await runInstall({}, fixture, async (config): Promise<void> => {
-      const lockfile = await fs.readFile(path.join(config.cwd, 'yarn.lock'));
-      assert(lockfile.indexOf('foobar') === -1);
-    });
-  } finally {
-    await fs.unlink(path.join(cwd, 'yarn.lock'));
-  }
->>>>>>> 14fbecdb
 });
 
 test.concurrent('install transitive optional dependency from lockfile', (): Promise<void> => {
@@ -239,7 +215,7 @@
   });
 });
 
-test.concurrent('install dedupes dependencies avoiding conflicts 6 (jest/jest-runtime case)', (): Promise<void> => {
+test.concurrent('install should dedupe dependencies avoiding conflicts 6 (jest/jest-runtime case)', (): Promise<void> => {
   // C@1 -> D@1 -> E@1
   // B@1 -> C@1 -> D@1 -> E@1
   // D@2
@@ -331,20 +307,11 @@
   });
 });
 
-<<<<<<< HEAD
-parallelTest(
+test.concurrent(
   'install have a clean node_modules after lockfile update (branch switch scenario)',
   (): Promise<void> => {
     // A@1 -> B@1
     // B@2
-=======
-test.concurrent('install have a clean node_modules after lockfile update (branch switch scenario)',
-async (): Promise<void> => {
-  // A@1 -> B@1
-  // B@2
-
-  // after package.json/lock file update
->>>>>>> 14fbecdb
 
     // after package.json/lock file update
 
@@ -366,14 +333,8 @@
         await fs.unlink(path.join(config.cwd, 'yarn.lock'));
         await fs.unlink(path.join(config.cwd, 'package.json'));
 
-<<<<<<< HEAD
         await fs.copy(path.join(config.cwd, 'yarn.lock.after'), path.join(config.cwd, 'yarn.lock'));
         await fs.copy(path.join(config.cwd, 'package.json.after'), path.join(config.cwd, 'package.json'));
-=======
-test.concurrent('install have a clean node_modules after lockfile update (branch switch scenario 2)',
-async (): Promise<void> => {
-  // A@1 -> B@1
->>>>>>> 14fbecdb
 
         const reinstall = new Install({}, config, reporter, await Lockfile.fromDirectory(config.cwd));
         await reinstall.init();
@@ -385,7 +346,7 @@
   },
 );
 
-parallelTest(
+test.concurrent(
   'install have a clean node_modules after lockfile update (branch switch scenario 2)',
   (): Promise<void> => {
     // A@1 -> B@1
@@ -417,7 +378,7 @@
   },
 );
 
-test.concurrent('uninstall removes dependency from package.json, yarn.lock and node_modules', (): Promise<void> => {
+test.concurrent('uninstall should remove dependency from package.json, yarn.lock and node_modules', (): Promise<void> => {
   let mirrorPath = 'mirror-for-offline';
 
   return runInstall({}, 'uninstall-should-clean', async (config, reporter) => {
@@ -512,13 +473,8 @@
   });
 });
 
-<<<<<<< HEAD
-parallelTest('check should verify that top level dependencies are installed correctly', (): Promise<void> => {
+test.concurrent('check should verify that top level dependencies are installed correctly', (): Promise<void> => {
   return runInstall({}, 'check-top-correct', async (config, reporter) => {
-=======
-test.concurrent('check should verify that top level dependencies are installed correctly', (): Promise<void> => {
-  let fixture = 'check-top-correct';
->>>>>>> 14fbecdb
 
     let pkgDep = JSON.parse(await fs.readFile(path.join(
       config.cwd,
@@ -541,23 +497,15 @@
   });
 });
 
-<<<<<<< HEAD
-parallelTest('install should run install scripts in the order of dependencies', (): Promise<void> => {
+test.concurrent('install should run install scripts in the order of dependencies', (): Promise<void> => {
   return runInstall({}, 'scripts-order', async (config, reporter) => {
-=======
-test.concurrent('install should run install scripts in the order of dependencies', (): Promise<void> => {
-  let fixture = 'scripts-order';
-
-  return runInstall({}, fixture, async (config, reporter) => {
->>>>>>> 14fbecdb
     expect(await fs.exists(path.join(config.cwd, 'node_modules/dep-a/dep-a-built'))).toBe(true);
     expect(await fs.exists(path.join(config.cwd, 'node_modules/dep-b/dep-b-built'))).toBe(true);
     expect(await fs.exists(path.join(config.cwd, 'node_modules/dep-c/dep-c-built'))).toBe(true);
   });
 });
 
-<<<<<<< HEAD
-parallelTest(
+test.concurrent(
   'run install scripts in the order when one dependency does not have install script',
   (): Promise<void> => {
     return runInstall({}, 'scripts-order-with-one-package-missing-install-script', async (config, reporter) => {
@@ -568,25 +516,8 @@
   },
 );
 
-parallelTest('install should circumvent circular dependencies', (): Promise<void> => {
+test.concurrent('install should circumvent circular dependencies', (): Promise<void> => {
   return runInstall({}, 'install-should-circumvent-circular-dependencies', async (config, reporter) => {
-=======
-test.concurrent('run install scripts in the order when one dependency does not have install script',
-             (): Promise<void> => {
-               let fixture = 'scripts-order-with-one-package-missing-install-script';
-
-               return runInstall({}, fixture, async (config, reporter) => {
-                 expect(await fs.exists(path.join(config.cwd, 'node_modules/dep-a/dep-a-built'))).toBe(true);
-                 expect(await fs.exists(path.join(config.cwd, 'node_modules/dep-b/dep-b-built'))).toBe(true);
-                 expect(await fs.exists(path.join(config.cwd, 'node_modules/dep-d/dep-d-built'))).toBe(true);
-               });
-             });
-
-test.concurrent('install should circumvent circular dependencies', (): Promise<void> => {
-  let fixture = 'install-should-circumvent-circular-dependencies';
-
-  return runInstall({}, fixture, async (config, reporter) => {
->>>>>>> 14fbecdb
     assert.equal(
       await getPackageVersion(config, 'dep-a'),
       '1.0.0',
@@ -603,14 +534,8 @@
 });
 
 // fix https://github.com/yarnpkg/yarn/issues/466
-<<<<<<< HEAD
-parallelTest('install should resolve circular dependencies 2', (): Promise<void> => {
+test.concurrent('install should resolve circular dependencies 2', (): Promise<void> => {
   return runInstall({}, 'install-should-circumvent-circular-dependencies-2', async (config, reporter) => {
-=======
-test.concurrent('install should resolve circular dependencies 2', (): Promise<void> => {
-  let fixture = 'install-should-circumvent-circular-dependencies-2';
-  return runInstall({}, fixture, async (config, reporter) => {
->>>>>>> 14fbecdb
     assert.equal(
       await getPackageVersion(config, 'es5-ext'),
       '0.10.12',
@@ -618,8 +543,7 @@
   });
 });
 
-<<<<<<< HEAD
-parallelTest(
+test.concurrent(
   'install should add missing deps to yarn and mirror (PR import scenario)',
   (): Promise<void> => {
     return runInstall({}, 'install-import-pr', async (config) => {
@@ -643,7 +567,7 @@
 );
 
 
-parallelTest('install should update a dependency to yarn and mirror (PR import scenario 2)', (): Promise<void> => {
+test.concurrent('install should update a dependency to yarn and mirror (PR import scenario 2)', (): Promise<void> => {
   // mime-types@2.0.0 is saved in local mirror and gets updated to mime-types@2.1.11 via
   // a change in package.json,
   // files in mirror, yarn.lock, package.json and node_modules should reflect that
@@ -686,49 +610,13 @@
     });
 
     assert.equal(newFilesInMirror.length, 2);
-=======
-test.concurrent('install should add missing deps to yarn and mirror (PR import scenario)',
-async (): Promise<void> => {
-  let mirrorPath = 'mirror-for-offline';
-  let fixture = 'install-import-pr';
-  let cwd = path.join(fixturesLoc, fixture);
-  await fs.copy(path.join(cwd, 'yarn.lock.before'), path.join(cwd, 'yarn.lock'));
-
-  return runInstall({}, fixture, async (config) => {
-    assert.equal(await getPackageVersion(config, 'mime-types'), '2.0.0');
-    assert(semver.satisfies(await getPackageVersion(config, 'mime-db'), '~1.0.1'));
-    assert.equal(await getPackageVersion(config, 'fake-yarn-dependency'), '1.0.1');
-
-    let mirror = await fs.walk(path.join(config.cwd, mirrorPath));
-    assert.equal(mirror.length, 3);
-    assert.equal(mirror[0].relative, 'fake-yarn-dependency-1.0.1.tgz');
-    assert.equal(mirror[1].relative.indexOf('mime-db-1.0.'), 0);
-    assert.equal(mirror[2].relative, 'mime-types-2.0.0.tgz');
-
-    let lockFileContent = await fs.readFile(path.join(config.cwd, 'yarn.lock'));
-    let lockFileLines = explodeLockfile(lockFileContent);
-    assert.equal(lockFileLines.length, 11);
-    assert.equal(lockFileLines[3].indexOf('mime-db@'), 0);
-    assert.equal(lockFileLines[6].indexOf('mime-types@2.0.0'), 0);
-
-    await fs.unlink(path.join(mirror[1].absolute));
-    await fs.unlink(path.join(mirror[2].absolute));
-    await fs.unlink(path.join(config.cwd, 'yarn.lock'));
->>>>>>> 14fbecdb
   });
 });
 
 if (process.platform !== 'win32') {
   // TODO: This seems like a real issue, not just a config issue
-<<<<<<< HEAD
-  parallelTest('install cache symlinks properly', (): Promise<void> => {
+  test.concurrent('install cache symlinks properly', (): Promise<void> => {
     return runInstall({}, 'cache-symlinks', async (config, reporter) => {
-=======
-  test.concurrent('install cache symlinks properly', (): Promise<void> => {
-    let fixture = 'cache-symlinks';
-
-    return runInstall({}, fixture, async (config, reporter) => {
->>>>>>> 14fbecdb
       const symlink = path.resolve(config.cwd, 'node_modules', 'dep-a', 'link-index.js');
       expect(await fs.exists(symlink)).toBe(true);
       await fs.unlink(path.resolve(config.cwd, 'node_modules'));

/* @flow */

import type {Tree} from '../../src/reporters/types.js';
import {BufferReporter} from '../../src/reporters/index.js';
import {run as buildRun} from './_helpers.js';
import {getParent, getReqDepth, run as list} from '../../src/cli/commands/list.js';
import * as reporters from '../../src/reporters/index.js';

jasmine.DEFAULT_TIMEOUT_INTERVAL = 90000;

const path = require('path');

function makeTree(
  name,
  {children = [], hint = null, color = null, depth = 0}: Object = {},
): Tree {
  return {
    name,
    children,
    hint,
    color,
    depth,
  };
}

const fixturesLoc = path.join(__dirname, '..', 'fixtures', 'list');
<<<<<<< HEAD

async function runList(
  flags: Object,
  args: Array<string>,
  name: string,
  checkList?: ?(config: Config, reporter: BufferReporter) => ?Promise<void>,
): Promise<void> {
  const reporter = new reporters.BufferReporter({stdout: null, stdin: null});
  
  const dir = path.join(fixturesLoc, name);
  const cwd = path.join(
    os.tmpdir(),
    `yarn-${path.basename(dir)}-${Math.random()}`,
  );
  await fs.unlink(cwd);
  await fs.copy(dir, cwd, reporter);

  for (const {basename, absolute} of await fs.walk(cwd)) {
    if (basename.toLowerCase() === '.ds_store') {
      await fs.unlink(absolute);
    }
  }

  const out = '';

  // create directories
  await fs.mkdirp(path.join(cwd, '.yarn'));
  await fs.mkdirp(path.join(cwd, 'node_modules'));

  try {
    const config = new Config(reporter);
    await config.init({
      cwd,
      globalFolder: path.join(cwd, '.yarn/.global'),
      cacheFolder: path.join(cwd, '.yarn'),
      linkFolder: path.join(cwd, '.yarn/.link'),
    });

    await list(config, reporter, flags, args);

    if (checkList) {
      await checkList(config, reporter);
    }

  } catch (err) {
    throw new Error(`${err && err.stack} \nConsole output:\n ${out}`);
  }
}
=======
const runList = buildRun.bind(null, BufferReporter, fixturesLoc, (args, flags, config, reporter): Promise<void> => {
  return list(config, reporter, flags, args);
});
>>>>>>> 191b030a

test.concurrent('throws if lockfile out of date', (): Promise<void> => {
  const reporter = new reporters.ConsoleReporter({});

  return new Promise(async (resolve) => {
    try {
      await runList([], {}, 'lockfile-outdated');
    } catch (err) {
      expect(err.message).toContain(reporter.lang('lockfileOutdated'));
    } finally {
      resolve();
    }
  });
});

test.concurrent('lists everything with no args', (): Promise<void> => {
  return runList([], {}, 'no-args', (config, reporter): ?Promise<void> => {
    const rprtr = new BufferReporter({});
    const tree = reporter.getBuffer().slice(-1);
    const children = [{name: 'is-plain-obj@^1.0.0', color: 'dim', shadow: true}];
    const trees = [
      makeTree('left-pad@1.1.3', {color: 'bold'}),
      makeTree('sort-keys@1.1.2', {children, color: 'bold'}),
      makeTree('is-plain-obj@1.1.0'),
    ];

    rprtr.tree('list', trees);

    expect(tree).toEqual(rprtr.getBuffer());
  });
});

test.concurrent('respects depth flag', (): Promise<void> => {
  return runList([], {depth: 1}, 'depth-flag', (config, reporter): ?Promise<void> => {
    const rprtr = new BufferReporter({});
    const tree = reporter.getBuffer().slice(-1);
    const trees = [
      makeTree('sort-keys@1.1.2', {color: 'bold'}),
      makeTree('is-plain-obj@1.1.0'),
    ];

    rprtr.tree('list', trees);

    expect(tree).toEqual(rprtr.getBuffer());
  });
});

test.concurrent('accepts an argument', (): Promise<void> => {
  return runList(['is-plain-obj'], {}, 'one-arg', (config, reporter): ?Promise<void> => {
    const rprtr = new BufferReporter({});
    const tree = reporter.getBuffer().slice(-1);
    const trees = [
      makeTree('is-plain-obj@1.1.0'),
    ];

    rprtr.tree('list', trees);

    expect(tree).toEqual(rprtr.getBuffer());
  });
});

test('getParent should extract a parent object from a hash, if the parent key exists', () => {
  const mockTreesByKey = {};

  mockTreesByKey['parentPkg'] = {
    name: 'parent@1.1.1',
    children: [],
  };
  const res = getParent('parentPkg#childPkg', mockTreesByKey);

  expect(res instanceof Object).toBe(true);
  expect(res.name).toBe('parent@1.1.1');
  expect(res.children.length).toBe(0);
});

test('getParent should return undefined if the key does not exist in hash', () => {
  const mockTreesByKey = {};
  mockTreesByKey['parentPkg'] = { };

  const res = getParent('parentPkg#childPkg', mockTreesByKey);
  expect(res.name).not.toBeDefined();
  expect(res.children).not.toBeDefined();
});

test('getReqDepth should return a number if valid', () => {
  expect(getReqDepth('1')).toEqual(1);
  expect(getReqDepth('01')).toEqual(1);
});

test('getReqDepth should return -1 if invalid', () => {
  expect(getReqDepth('foo')).toEqual(-1);
  expect(getReqDepth('bar')).toEqual(-1);
  expect(getReqDepth('')).toEqual(-1);
});<|MERGE_RESOLUTION|>--- conflicted
+++ resolved
@@ -24,60 +24,9 @@
 }
 
 const fixturesLoc = path.join(__dirname, '..', 'fixtures', 'list');
-<<<<<<< HEAD
-
-async function runList(
-  flags: Object,
-  args: Array<string>,
-  name: string,
-  checkList?: ?(config: Config, reporter: BufferReporter) => ?Promise<void>,
-): Promise<void> {
-  const reporter = new reporters.BufferReporter({stdout: null, stdin: null});
-  
-  const dir = path.join(fixturesLoc, name);
-  const cwd = path.join(
-    os.tmpdir(),
-    `yarn-${path.basename(dir)}-${Math.random()}`,
-  );
-  await fs.unlink(cwd);
-  await fs.copy(dir, cwd, reporter);
-
-  for (const {basename, absolute} of await fs.walk(cwd)) {
-    if (basename.toLowerCase() === '.ds_store') {
-      await fs.unlink(absolute);
-    }
-  }
-
-  const out = '';
-
-  // create directories
-  await fs.mkdirp(path.join(cwd, '.yarn'));
-  await fs.mkdirp(path.join(cwd, 'node_modules'));
-
-  try {
-    const config = new Config(reporter);
-    await config.init({
-      cwd,
-      globalFolder: path.join(cwd, '.yarn/.global'),
-      cacheFolder: path.join(cwd, '.yarn'),
-      linkFolder: path.join(cwd, '.yarn/.link'),
-    });
-
-    await list(config, reporter, flags, args);
-
-    if (checkList) {
-      await checkList(config, reporter);
-    }
-
-  } catch (err) {
-    throw new Error(`${err && err.stack} \nConsole output:\n ${out}`);
-  }
-}
-=======
 const runList = buildRun.bind(null, BufferReporter, fixturesLoc, (args, flags, config, reporter): Promise<void> => {
   return list(config, reporter, flags, args);
 });
->>>>>>> 191b030a
 
 test.concurrent('throws if lockfile out of date', (): Promise<void> => {
   const reporter = new reporters.ConsoleReporter({});

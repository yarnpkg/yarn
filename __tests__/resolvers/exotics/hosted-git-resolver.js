/* @flow */

import {explodeHostedGitFragment} from '../../../src/resolvers/exotics/hosted-git-resolver.js';
import type {ExplodedFragment} from '../../../src/resolvers/exotics/hosted-git-resolver.js';
import * as reporters from '../../../src/reporters/index.js';
const reporter = new reporters.NoopReporter({});

test('explodeHostedGitFragment should allow for hashes as part of the branch name', () => {
  const fragmentString = 'jure/lens#fix-issue-#96';

  const expectedFragment: ExplodedFragment = {
    user: 'jure',
    repo: 'lens',
    hash: 'fix-issue-#96',
  };

  expect(explodeHostedGitFragment(fragmentString, reporter)).toEqual(expectedFragment);
});

test('explodeHostedGitFragment should work for branch names without hashes', () => {
  const fragmentString = 'jure/lens#feature/fix-issue';

  const expectedFragment: ExplodedFragment = {
    user: 'jure',
    repo: 'lens',
    hash: 'feature/fix-issue',
  };

  expect(explodeHostedGitFragment(fragmentString, reporter)).toEqual(expectedFragment);
});

test('explodeHostedGitFragment should work identical with and without .git suffix', () => {
  const fragmentWithGit = 'jure/lens.git#feature/fix-issue';
  const fragmentWithoutGit = 'jure/lens#feature/fix-issue';

  const expectedFragment: ExplodedFragment = {
    user: 'jure',
    repo: 'lens',
    hash: 'feature/fix-issue',
  };

  expect(explodeHostedGitFragment(fragmentWithoutGit, reporter)).toEqual(expectedFragment);
  expect(explodeHostedGitFragment(fragmentWithGit, reporter)).toEqual(expectedFragment);
});

<<<<<<< HEAD
test('explodeHostedGitFragment should not be confused with a .github substring', () => {
  const fragmentString = 'kawashimaken/ajaxzip3.github.io#^1.0.0';

  const expectedFragment: ExplodedFragment = {
    user: 'kawashimaken',
    repo: 'ajaxzip3.github.io',
    hash: '^1.0.0',
  };

  expect(explodeHostedGitFragment(fragmentString, reporter)).toEqual(expectedFragment);
});

test('explodeHostedGitFragment should remove only one .git suffix', () => {
  const fragmentWithDoubleGit = 'jure/lens.git.git#feature/fix-issue';

  const expectedFragment: ExplodedFragment = {
    user: 'jure',
    repo: 'lens.git',
    hash: 'feature/fix-issue',
  };

  expect(explodeHostedGitFragment(fragmentWithDoubleGit, reporter)).toEqual(expectedFragment);
=======
test('explodeHostedGitFragment should allow the project name to contain .git', () => {
  const fragmentString = 'jure/lens.github';

  const expectedFragment: ExplodedFragment = {
    user: 'jure',
    repo: 'lens.github',
    hash: '',
  };

  expect(explodeHostedGitFragment(fragmentString, reporter)).toEqual(expectedFragment);
>>>>>>> 63598f40
});<|MERGE_RESOLUTION|>--- conflicted
+++ resolved
@@ -43,14 +43,13 @@
   expect(explodeHostedGitFragment(fragmentWithGit, reporter)).toEqual(expectedFragment);
 });
 
-<<<<<<< HEAD
-test('explodeHostedGitFragment should not be confused with a .github substring', () => {
-  const fragmentString = 'kawashimaken/ajaxzip3.github.io#^1.0.0';
+test('explodeHostedGitFragment should allow the project name to contain .git', () => {
+  const fragmentString = 'jure/lens.github';
 
   const expectedFragment: ExplodedFragment = {
-    user: 'kawashimaken',
-    repo: 'ajaxzip3.github.io',
-    hash: '^1.0.0',
+    user: 'jure',
+    repo: 'lens.github',
+    hash: '',
   };
 
   expect(explodeHostedGitFragment(fragmentString, reporter)).toEqual(expectedFragment);
@@ -66,16 +65,4 @@
   };
 
   expect(explodeHostedGitFragment(fragmentWithDoubleGit, reporter)).toEqual(expectedFragment);
-=======
-test('explodeHostedGitFragment should allow the project name to contain .git', () => {
-  const fragmentString = 'jure/lens.github';
-
-  const expectedFragment: ExplodedFragment = {
-    user: 'jure',
-    repo: 'lens.github',
-    hash: '',
-  };
-
-  expect(explodeHostedGitFragment(fragmentString, reporter)).toEqual(expectedFragment);
->>>>>>> 63598f40
 });
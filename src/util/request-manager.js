--- conflicted
+++ resolved
@@ -414,9 +414,6 @@
     if (params.url.startsWith('https:')) {
       proxy = this.httpsProxy;
     }
-<<<<<<< HEAD
-    params.proxy = String(proxy);
-=======
 
     if (proxy) {
       // if no proxy is set, do not pass a proxy down to request.
@@ -427,7 +424,6 @@
       // an explicit false in the yarn config should override the env var. See #4546.
       params.proxy = '';
     }
->>>>>>> f69cdda6
 
     if (this.ca != null) {
       params.ca = this.ca;

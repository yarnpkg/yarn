/* @flow */

import type Reporter from '../reporters/base-reporter.js';
import BlockingQueue from './blocking-queue.js';
import * as promise from './promise.js';
import {promisify} from './promise.js';
import map from './map.js';

const fs = require('fs');
const globModule = require('glob');
const os = require('os');
const path = require('path');

export const lockQueue = new BlockingQueue('fs lock');

export const readFileBuffer = promisify(fs.readFile);
export const writeFile: (path: string, data: string, options?: Object) => Promise<void> = promisify(fs.writeFile);
export const readlink: (path: string, opts: void) => Promise<string> = promisify(fs.readlink);
export const realpath: (path: string, opts: void) => Promise<string> = promisify(fs.realpath);
export const readdir: (path: string, opts: void) => Promise<Array<string>> = promisify(fs.readdir);
export const rename: (oldPath: string, newPath: string) => Promise<void> = promisify(fs.rename);
export const access: (path: string, mode?: number) => Promise<void> = promisify(fs.access);
export const stat: (path: string) => Promise<fs.Stats> = promisify(fs.stat);
export const unlink: (path: string) => Promise<void> = promisify(require('rimraf'));
export const mkdirp: (path: string) => Promise<void> = promisify(require('mkdirp'));
export const exists: (path: string) => Promise<boolean> = promisify(fs.exists, true);
export const lstat: (path: string) => Promise<fs.Stats> = promisify(fs.lstat);
export const chmod: (path: string, mode: number | string) => Promise<void> = promisify(fs.chmod);
export const link: (src: string, dst: string) => Promise<fs.Stats> = promisify(fs.link);
export const glob: (path: string, options?: Object) => Promise<Array<string>> = promisify(globModule);

const CONCURRENT_QUEUE_ITEMS = 4;

const fsSymlink: (target: string, path: string, type?: 'dir' | 'file' | 'junction') => Promise<void> = promisify(
  fs.symlink,
);
const invariant = require('invariant');
const stripBOM = require('strip-bom');

const noop = () => {};

export type CopyQueueItem = {
  src: string,
  dest: string,
  type?: string,
  onFresh?: ?() => void,
  onDone?: ?() => void,
};

type CopyQueue = Array<CopyQueueItem>;

type CopyFileAction = {
  type: 'file',
  src: string,
  dest: string,
  atime: number,
  mtime: number,
  mode: number,
};

type LinkFileAction = {
  type: 'link',
  src: string,
  dest: string,
  removeDest: boolean,
};

type CopySymlinkAction = {
  type: 'symlink',
  dest: string,
  linkname: string,
};

type CopyActions = Array<CopyFileAction | CopySymlinkAction | LinkFileAction>;

type CopyOptions = {
  onProgress: (dest: string) => void,
  onStart: (num: number) => void,
  possibleExtraneous: Set<string>,
  ignoreBasenames: Array<string>,
  artifactFiles: Array<string>,
};

export const fileDatesEqual = (a: Date, b: Date) => {
  const aTime = a.getTime();
  const bTime = b.getTime();

  if (process.platform !== 'win32') {
    return aTime === bTime;
  }

  // See https://github.com/nodejs/node/pull/12607
  // Submillisecond times from stat and utimes are truncated on Windows,
  // causing a file with mtime 8.0079998 and 8.0081144 to become 8.007 and 8.008
  // and making it impossible to update these files to their correct timestamps.
  if (Math.abs(aTime - bTime) <= 1) {
    return true;
  }

  const aTimeSec = Math.floor(aTime / 1000);
  const bTimeSec = Math.floor(bTime / 1000);

  // See https://github.com/nodejs/node/issues/2069
  // Some versions of Node on windows zero the milliseconds when utime is used
  // So if any of the time has a milliseconds part of zero we suspect that the
  // bug is present and compare only seconds.
  if (aTime - aTimeSec * 1000 === 0 || bTime - bTimeSec * 1000 === 0) {
    return aTimeSec === bTimeSec;
  }

  return aTime === bTime;
};

async function buildActionsForCopy(
  queue: CopyQueue,
  events: CopyOptions,
  possibleExtraneous: Set<string>,
  reporter: Reporter,
): Promise<CopyActions> {
  const artifactFiles: Set<string> = new Set(events.artifactFiles || []);
  const files: Set<string> = new Set();

  // initialise events
  for (const item of queue) {
    const onDone = item.onDone;
    item.onDone = () => {
      events.onProgress(item.dest);
      if (onDone) {
        onDone();
      }
    };
  }
  events.onStart(queue.length);

  // start building actions
  const actions: CopyActions = [];

  // custom concurrency logic as we're always executing stacks of CONCURRENT_QUEUE_ITEMS queue items
  // at a time due to the requirement to push items onto the queue
  while (queue.length) {
    const items = queue.splice(0, CONCURRENT_QUEUE_ITEMS);
    await Promise.all(items.map(build));
  }

  // simulate the existence of some files to prevent considering them extraenous
  for (const file of artifactFiles) {
    if (possibleExtraneous.has(file)) {
      reporter.verbose(reporter.lang('verboseFilePhantomExtraneous', file));
      possibleExtraneous.delete(file);
    }
  }

  for (const loc of possibleExtraneous) {
    if (files.has(loc.toLowerCase())) {
      possibleExtraneous.delete(loc);
    }
  }

  return actions;

  //
  async function build(data): Promise<void> {
    const {src, dest, type} = data;
    const onFresh = data.onFresh || noop;
    const onDone = data.onDone || noop;
<<<<<<< HEAD
    invariant(
      !files.has(dest.toLowerCase()),
      `The case-insensitive file ${dest} shouldn't be copied twice in one bulk copy`,
    );
    files.add(dest.toLowerCase());
=======
    if (files.has(dest)) {
      // TODO https://github.com/yarnpkg/yarn/issues/3751
      // related to bundled dependencies handling
      reporter.warn(`The same file ${dest} can't be copied twice in one bulk copy`);
    }
    files.add(dest);
>>>>>>> 3901ba4e

    if (type === 'symlink') {
      await mkdirp(path.dirname(dest));
      onFresh();
      actions.push({
        type: 'symlink',
        dest,
        linkname: src,
      });
      onDone();
      return;
    }

    if (events.ignoreBasenames.indexOf(path.basename(src)) >= 0) {
      // ignored file
      return;
    }

    const srcStat = await lstat(src);
    let srcFiles;

    if (srcStat.isDirectory()) {
      srcFiles = await readdir(src);
    }

    let destStat;
    try {
      // try accessing the destination
      destStat = await lstat(dest);
    } catch (e) {
      // proceed if destination doesn't exist, otherwise error
      if (e.code !== 'ENOENT') {
        throw e;
      }
    }

    // if destination exists
    if (destStat) {
      const bothSymlinks = srcStat.isSymbolicLink() && destStat.isSymbolicLink();
      const bothFolders = srcStat.isDirectory() && destStat.isDirectory();
      const bothFiles = srcStat.isFile() && destStat.isFile();

      // EINVAL access errors sometimes happen which shouldn't because node shouldn't be giving
      // us modes that aren't valid. investigate this, it's generally safe to proceed.

      /* if (srcStat.mode !== destStat.mode) {
        try {
          await access(dest, srcStat.mode);
        } catch (err) {}
      } */

      if (bothFiles && srcStat.size === destStat.size && fileDatesEqual(srcStat.mtime, destStat.mtime)) {
        // we can safely assume this is the same file
        onDone();
        reporter.verbose(reporter.lang('verboseFileSkip', src, dest, srcStat.size, +srcStat.mtime));
        return;
      }

      if (bothSymlinks) {
        const srcReallink = await readlink(src);
        if (srcReallink === (await readlink(dest))) {
          // if both symlinks are the same then we can continue on
          onDone();
          reporter.verbose(reporter.lang('verboseFileSkipSymlink', src, dest, srcReallink));
          return;
        }
      }

      if (bothFolders) {
        // mark files that aren't in this folder as possibly extraneous
        const destFiles = await readdir(dest);
        invariant(srcFiles, 'src files not initialised');

        for (const file of destFiles) {
          if (srcFiles.indexOf(file) < 0) {
            const loc = path.join(dest, file);
            possibleExtraneous.add(loc);

            if ((await lstat(loc)).isDirectory()) {
              for (const file of await readdir(loc)) {
                possibleExtraneous.add(path.join(loc, file));
              }
            }
          }
        }
      }
    }

    if (destStat && destStat.isSymbolicLink()) {
      await unlink(dest);
      destStat = null;
    }

    if (srcStat.isSymbolicLink()) {
      onFresh();
      const linkname = await readlink(src);
      actions.push({
        dest,
        linkname,
        type: 'symlink',
      });
      onDone();
    } else if (srcStat.isDirectory()) {
      if (!destStat) {
        reporter.verbose(reporter.lang('verboseFileFolder', dest));
        await mkdirp(dest);
      }

      const destParts = dest.split(path.sep);
      while (destParts.length) {
        files.add(destParts.join(path.sep).toLowerCase());
        destParts.pop();
      }

      // push all files to queue
      invariant(srcFiles, 'src files not initialised');
      let remaining = srcFiles.length;
      if (!remaining) {
        onDone();
      }
      for (const file of srcFiles) {
        queue.push({
          dest: path.join(dest, file),
          onFresh,
          onDone: () => {
            if (--remaining === 0) {
              onDone();
            }
          },
          src: path.join(src, file),
        });
      }
    } else if (srcStat.isFile()) {
      onFresh();
      actions.push({
        type: 'file',
        src,
        dest,
        atime: srcStat.atime,
        mtime: srcStat.mtime,
        mode: srcStat.mode,
      });
      onDone();
    } else {
      throw new Error(`unsure how to copy this: ${src}`);
    }
  }
}

async function buildActionsForHardlink(
  queue: CopyQueue,
  events: CopyOptions,
  possibleExtraneous: Set<string>,
  reporter: Reporter,
): Promise<CopyActions> {
  const artifactFiles: Set<string> = new Set(events.artifactFiles || []);
  const files: Set<string> = new Set();

  // initialise events
  for (const item of queue) {
    const onDone = item.onDone;
    item.onDone = () => {
      events.onProgress(item.dest);
      if (onDone) {
        onDone();
      }
    };
  }
  events.onStart(queue.length);

  // start building actions
  const actions: CopyActions = [];

  // custom concurrency logic as we're always executing stacks of CONCURRENT_QUEUE_ITEMS queue items
  // at a time due to the requirement to push items onto the queue
  while (queue.length) {
    const items = queue.splice(0, CONCURRENT_QUEUE_ITEMS);
    await Promise.all(items.map(build));
  }

  // simulate the existence of some files to prevent considering them extraenous
  for (const file of artifactFiles) {
    if (possibleExtraneous.has(file)) {
      reporter.verbose(reporter.lang('verboseFilePhantomExtraneous', file));
      possibleExtraneous.delete(file);
    }
  }

  for (const loc of possibleExtraneous) {
    if (files.has(loc.toLowerCase())) {
      possibleExtraneous.delete(loc);
    }
  }

  return actions;

  //
  async function build(data): Promise<void> {
    const {src, dest} = data;
    const onFresh = data.onFresh || noop;
    const onDone = data.onDone || noop;
    if (files.has(dest.toLowerCase())) {
      // Fixes issue https://github.com/yarnpkg/yarn/issues/2734
      // When bulk hardlinking we have A -> B structure that we want to hardlink to A1 -> B1,
      // package-linker passes that modules A1 and B1 need to be hardlinked,
      // the recursive linking algorithm of A1 ends up scheduling files in B1 to be linked twice which will case
      // an exception.
      onDone();
      return;
    }
    files.add(dest.toLowerCase());

    if (events.ignoreBasenames.indexOf(path.basename(src)) >= 0) {
      // ignored file
      return;
    }

    const srcStat = await lstat(src);
    let srcFiles;

    if (srcStat.isDirectory()) {
      srcFiles = await readdir(src);
    }

    const destExists = await exists(dest);
    if (destExists) {
      const destStat = await lstat(dest);

      const bothSymlinks = srcStat.isSymbolicLink() && destStat.isSymbolicLink();
      const bothFolders = srcStat.isDirectory() && destStat.isDirectory();
      const bothFiles = srcStat.isFile() && destStat.isFile();

      if (srcStat.mode !== destStat.mode) {
        try {
          await access(dest, srcStat.mode);
        } catch (err) {
          // EINVAL access errors sometimes happen which shouldn't because node shouldn't be giving
          // us modes that aren't valid. investigate this, it's generally safe to proceed.
          reporter.verbose(err);
        }
      }

      // correct hardlink
      if (bothFiles && srcStat.ino !== null && srcStat.ino === destStat.ino) {
        onDone();
        reporter.verbose(reporter.lang('verboseFileSkip', src, dest, srcStat.ino));
        return;
      }

      if (bothSymlinks) {
        const srcReallink = await readlink(src);
        if (srcReallink === (await readlink(dest))) {
          // if both symlinks are the same then we can continue on
          onDone();
          reporter.verbose(reporter.lang('verboseFileSkipSymlink', src, dest, srcReallink));
          return;
        }
      }

      if (bothFolders) {
        // mark files that aren't in this folder as possibly extraneous
        const destFiles = await readdir(dest);
        invariant(srcFiles, 'src files not initialised');

        for (const file of destFiles) {
          if (srcFiles.indexOf(file) < 0) {
            const loc = path.join(dest, file);
            possibleExtraneous.add(loc);

            if ((await lstat(loc)).isDirectory()) {
              for (const file of await readdir(loc)) {
                possibleExtraneous.add(path.join(loc, file));
              }
            }
          }
        }
      }
    }

    if (srcStat.isSymbolicLink()) {
      onFresh();
      const linkname = await readlink(src);
      actions.push({
        type: 'symlink',
        dest,
        linkname,
      });
      onDone();
    } else if (srcStat.isDirectory()) {
      reporter.verbose(reporter.lang('verboseFileFolder', dest));
      await mkdirp(dest);

      const destParts = dest.split(path.sep);
      while (destParts.length) {
        files.add(destParts.join(path.sep).toLowerCase());
        destParts.pop();
      }

      // push all files to queue
      invariant(srcFiles, 'src files not initialised');
      let remaining = srcFiles.length;
      if (!remaining) {
        onDone();
      }
      for (const file of srcFiles) {
        queue.push({
          onFresh,
          src: path.join(src, file),
          dest: path.join(dest, file),
          onDone: () => {
            if (--remaining === 0) {
              onDone();
            }
          },
        });
      }
    } else if (srcStat.isFile()) {
      onFresh();
      actions.push({
        type: 'link',
        src,
        dest,
        removeDest: destExists,
      });
      onDone();
    } else {
      throw new Error(`unsure how to copy this: ${src}`);
    }
  }
}

export function copy(src: string, dest: string, reporter: Reporter): Promise<void> {
  return copyBulk([{src, dest}], reporter);
}

export async function copyBulk(
  queue: CopyQueue,
  reporter: Reporter,
  _events?: {
    onProgress?: ?(dest: string) => void,
    onStart?: ?(num: number) => void,
    possibleExtraneous: Set<string>,
    ignoreBasenames?: Array<string>,
    artifactFiles?: Array<string>,
  },
): Promise<void> {
  const events: CopyOptions = {
    onStart: (_events && _events.onStart) || noop,
    onProgress: (_events && _events.onProgress) || noop,
    possibleExtraneous: _events ? _events.possibleExtraneous : new Set(),
    ignoreBasenames: (_events && _events.ignoreBasenames) || [],
    artifactFiles: (_events && _events.artifactFiles) || [],
  };

  const actions: CopyActions = await buildActionsForCopy(queue, events, events.possibleExtraneous, reporter);
  events.onStart(actions.length);

  const fileActions: Array<CopyFileAction> = (actions.filter(action => action.type === 'file'): any);

  const currentlyWriting: {[dest: string]: Promise<void>} = {};

  await promise.queue(
    fileActions,
    async (data): Promise<void> => {
      let writePromise: Promise<void>;
      while ((writePromise = currentlyWriting[data.dest])) {
        await writePromise;
      }

      const cleanup = () => delete currentlyWriting[data.dest];
      reporter.verbose(reporter.lang('verboseFileCopy', data.src, data.dest));
      return (currentlyWriting[data.dest] = readFileBuffer(data.src)
        .then(async d => {
          // we need to do this because of case-insensitive filesystems, which wouldn't properly
          // change the file name in case of a file being renamed
          await unlink(data.dest);

          return writeFile(data.dest, d, {mode: data.mode});
        })
        .then(() => {
          return new Promise((resolve, reject) => {
            fs.utimes(data.dest, data.atime, data.mtime, err => {
              if (err) {
                reject(err);
              } else {
                resolve();
              }
            });
          });
        })
        .then(
          () => {
            events.onProgress(data.dest);
            cleanup();
          },
          err => {
            cleanup();
            throw err;
          },
        ));
    },
    CONCURRENT_QUEUE_ITEMS,
  );

  // we need to copy symlinks last as they could reference files we were copying
  const symlinkActions: Array<CopySymlinkAction> = (actions.filter(action => action.type === 'symlink'): any);
  await promise.queue(symlinkActions, (data): Promise<void> => {
    const linkname = path.resolve(path.dirname(data.dest), data.linkname);
    reporter.verbose(reporter.lang('verboseFileSymlink', data.dest, linkname));
    return symlink(linkname, data.dest);
  });
}

export async function hardlinkBulk(
  queue: CopyQueue,
  reporter: Reporter,
  _events?: {
    onProgress?: ?(dest: string) => void,
    onStart?: ?(num: number) => void,
    possibleExtraneous: Set<string>,
    artifactFiles?: Array<string>,
  },
): Promise<void> {
  const events: CopyOptions = {
    onStart: (_events && _events.onStart) || noop,
    onProgress: (_events && _events.onProgress) || noop,
    possibleExtraneous: _events ? _events.possibleExtraneous : new Set(),
    artifactFiles: (_events && _events.artifactFiles) || [],
    ignoreBasenames: [],
  };

  const actions: CopyActions = await buildActionsForHardlink(queue, events, events.possibleExtraneous, reporter);
  events.onStart(actions.length);

  const fileActions: Array<LinkFileAction> = (actions.filter(action => action.type === 'link'): any);

  await promise.queue(
    fileActions,
    async (data): Promise<void> => {
      reporter.verbose(reporter.lang('verboseFileLink', data.src, data.dest));
      if (data.removeDest) {
        await unlink(data.dest);
      }
      await link(data.src, data.dest);
    },
    CONCURRENT_QUEUE_ITEMS,
  );

  // we need to copy symlinks last as they could reference files we were copying
  const symlinkActions: Array<CopySymlinkAction> = (actions.filter(action => action.type === 'symlink'): any);
  await promise.queue(symlinkActions, (data): Promise<void> => {
    const linkname = path.resolve(path.dirname(data.dest), data.linkname);
    reporter.verbose(reporter.lang('verboseFileSymlink', data.dest, linkname));
    return symlink(linkname, data.dest);
  });
}

function _readFile(loc: string, encoding: string): Promise<any> {
  return new Promise((resolve, reject) => {
    fs.readFile(loc, encoding, function(err, content) {
      if (err) {
        reject(err);
      } else {
        resolve(content);
      }
    });
  });
}

export function readFile(loc: string): Promise<string> {
  return _readFile(loc, 'utf8').then(normalizeOS);
}

export function readFileRaw(loc: string): Promise<Buffer> {
  return _readFile(loc, 'binary');
}

export async function readFileAny(files: Array<string>): Promise<?string> {
  for (const file of files) {
    if (await exists(file)) {
      return readFile(file);
    }
  }
  return null;
}

export async function readJson(loc: string): Promise<Object> {
  return (await readJsonAndFile(loc)).object;
}

export async function readJsonAndFile(
  loc: string,
): Promise<{
  object: Object,
  content: string,
}> {
  const file = await readFile(loc);
  try {
    return {
      object: map(JSON.parse(stripBOM(file))),
      content: file,
    };
  } catch (err) {
    err.message = `${loc}: ${err.message}`;
    throw err;
  }
}

export async function find(filename: string, dir: string): Promise<string | false> {
  const parts = dir.split(path.sep);

  while (parts.length) {
    const loc = parts.concat(filename).join(path.sep);

    if (await exists(loc)) {
      return loc;
    } else {
      parts.pop();
    }
  }

  return false;
}

export async function symlink(src: string, dest: string): Promise<void> {
  try {
    const stats = await lstat(dest);

    if (stats.isSymbolicLink() && (await exists(dest))) {
      const resolved = await realpath(dest);
      if (resolved === src) {
        return;
      }
    }

    await unlink(dest);
  } catch (err) {
    if (err.code !== 'ENOENT') {
      throw err;
    }
  }

  try {
    if (process.platform === 'win32') {
      // use directory junctions if possible on win32, this requires absolute paths
      await fsSymlink(src, dest, 'junction');
    } else {
      // use relative paths otherwise which will be retained if the directory is moved
      let relative;
      if (await exists(src)) {
        relative = path.relative(fs.realpathSync(path.dirname(dest)), fs.realpathSync(src));
      } else {
        relative = path.relative(path.dirname(dest), src);
      }
      await fsSymlink(relative, dest);
    }
  } catch (err) {
    if (err.code === 'EEXIST') {
      // race condition
      await symlink(src, dest);
    } else {
      throw err;
    }
  }
}

export type WalkFiles = Array<{
  relative: string,
  absolute: string,
  basename: string,
  mtime: number,
}>;

export async function walk(
  dir: string,
  relativeDir?: ?string,
  ignoreBasenames?: Set<string> = new Set(),
): Promise<WalkFiles> {
  let files = [];

  let filenames = await readdir(dir);
  if (ignoreBasenames.size) {
    filenames = filenames.filter(name => !ignoreBasenames.has(name));
  }

  for (const name of filenames) {
    const relative = relativeDir ? path.join(relativeDir, name) : name;
    const loc = path.join(dir, name);
    const stat = await lstat(loc);

    files.push({
      relative,
      basename: name,
      absolute: loc,
      mtime: +stat.mtime,
    });

    if (stat.isDirectory()) {
      files = files.concat(await walk(loc, relative, ignoreBasenames));
    }
  }

  return files;
}

export async function getFileSizeOnDisk(loc: string): Promise<number> {
  const stat = await lstat(loc);
  const {size, blksize: blockSize} = stat;

  return Math.ceil(size / blockSize) * blockSize;
}

export function normalizeOS(body: string): string {
  return body.replace(/\r\n/g, '\n');
}

const cr = new Buffer('\r', 'utf8')[0];
const lf = new Buffer('\n', 'utf8')[0];

async function getEolFromFile(path: string): Promise<string | void> {
  if (!await exists(path)) {
    return undefined;
  }

  const buffer = await readFileBuffer(path);

  for (let i = 0; i < buffer.length; ++i) {
    if (buffer[i] === cr) {
      return '\r\n';
    }
    if (buffer[i] === lf) {
      return '\n';
    }
  }
  return undefined;
}

export async function writeFilePreservingEol(path: string, data: string): Promise<void> {
  const eol = (await getEolFromFile(path)) || os.EOL;
  if (eol !== '\n') {
    data = data.replace(/\n/g, eol);
  }
  await promisify(fs.writeFile)(path, data);
}

export async function hardlinksWork(dir: string): Promise<boolean> {
  const filename = 'test-file' + Math.random();
  const file = path.join(dir, filename);
  const fileLink = path.join(dir, filename + '-link');
  try {
    await writeFile(file, 'test');
    await link(file, fileLink);
  } catch (err) {
    return false;
  } finally {
    await unlink(file);
    await unlink(fileLink);
  }
  return true;
}

// not a strict polyfill for Node's fs.mkdtemp
export async function makeTempDir(prefix?: string): Promise<string> {
  const dir = path.join(os.tmpdir(), `yarn-${prefix || ''}-${Date.now()}-${Math.random()}`);
  await unlink(dir);
  await mkdirp(dir);
  return dir;
}<|MERGE_RESOLUTION|>--- conflicted
+++ resolved
@@ -163,20 +163,14 @@
     const {src, dest, type} = data;
     const onFresh = data.onFresh || noop;
     const onDone = data.onDone || noop;
-<<<<<<< HEAD
-    invariant(
-      !files.has(dest.toLowerCase()),
-      `The case-insensitive file ${dest} shouldn't be copied twice in one bulk copy`,
-    );
-    files.add(dest.toLowerCase());
-=======
-    if (files.has(dest)) {
-      // TODO https://github.com/yarnpkg/yarn/issues/3751
-      // related to bundled dependencies handling
-      reporter.warn(`The same file ${dest} can't be copied twice in one bulk copy`);
-    }
-    files.add(dest);
->>>>>>> 3901ba4e
+
+    // TODO https://github.com/yarnpkg/yarn/issues/3751
+    // related to bundled dependencies handling
+    if (files.has(dest.toLowerCase())) {
+      reporter.warn(`The case-insensitive file ${dest} shouldn't be copied twice in one bulk copy`);
+    } else {
+      files.add(dest.toLowerCase());
+    }
 
     if (type === 'symlink') {
       await mkdirp(path.dirname(dest));

/* @flow */

import type {Manifest} from './types.js';
import type PackageResolver from './package-resolver.js';
import type {Reporter} from './reporters/index.js';
import type Config from './config.js';
import type {HoistManifestTuples} from './package-hoister.js';
import type {CopyQueueItem} from './util/fs.js';
import type {InstallArtifacts} from './package-install-scripts.js';
import PackageHoister from './package-hoister.js';
import * as constants from './constants.js';
import * as promise from './util/promise.js';
import {entries} from './util/misc.js';
import * as fs from './util/fs.js';
import lockMutex from './util/mutex.js';
import {satisfiesWithPreleases} from './util/semver.js';
import WorkspaceLayout from './workspace-layout.js';

const invariant = require('invariant');
const cmdShim = promise.promisify(require('cmd-shim'));
const path = require('path');
// Concurrency for creating bin links disabled because of the issue #1961
const linkBinConcurrency = 1;

type DependencyPairs = Array<{
  dep: Manifest,
  loc: string,
}>;

export async function linkBin(src: string, dest: string): Promise<void> {
  if (process.platform === 'win32') {
    const unlockMutex = await lockMutex(src);
    try {
      await cmdShim(src, dest);
    } finally {
      unlockMutex();
    }
  } else {
    await fs.mkdirp(path.dirname(dest));
    await fs.symlink(src, dest);
    await fs.chmod(dest, '755');
  }
}

export default class PackageLinker {
  constructor(config: Config, resolver: PackageResolver) {
    this.resolver = resolver;
    this.reporter = config.reporter;
    this.config = config;
    this.artifacts = {};
    this.topLevelBinLinking = true;
  }

  artifacts: InstallArtifacts;
  reporter: Reporter;
  resolver: PackageResolver;
  config: Config;
  topLevelBinLinking: boolean;

  setArtifacts(artifacts: InstallArtifacts) {
    this.artifacts = artifacts;
  }

  setTopLevelBinLinking(topLevelBinLinking: boolean) {
    this.topLevelBinLinking = topLevelBinLinking;
  }

  async linkSelfDependencies(pkg: Manifest, pkgLoc: string, targetBinLoc: string): Promise<void> {
    targetBinLoc = path.join(targetBinLoc, '.bin');
    await fs.mkdirp(targetBinLoc);
    targetBinLoc = await fs.realpath(targetBinLoc);
    pkgLoc = await fs.realpath(pkgLoc);
    for (const [scriptName, scriptCmd] of entries(pkg.bin)) {
      const dest = path.join(targetBinLoc, scriptName);
      const src = path.join(pkgLoc, scriptCmd);
      if (!await fs.exists(src)) {
        // TODO maybe throw an error
        continue;
      }
      await linkBin(src, dest);
    }
  }

  async linkBinDependencies(pkg: Manifest, dir: string): Promise<void> {
    const deps: DependencyPairs = [];

    const ref = pkg._reference;
    invariant(ref, 'Package reference is missing');

    const remote = pkg._remote;
    invariant(remote, 'Package remote is missing');

    // link up `bin scripts` in `dependencies`
    for (const pattern of ref.dependencies) {
      const dep = this.resolver.getStrictResolvedPattern(pattern);
      if (
        // Missing location means not installed inside node_modules
        dep._reference &&
        dep._reference.location &&
        dep.bin &&
        Object.keys(dep.bin).length
      ) {
        deps.push({
          dep,
          loc: this.config.generateHardModulePath(dep._reference),
        });
      }
    }

    // link up the `bin` scripts in bundled dependencies
    if (pkg.bundleDependencies) {
      for (const depName of pkg.bundleDependencies) {
        const loc = path.join(this.config.generateHardModulePath(ref), this.config.getFolder(pkg), depName);
        try {
          const dep = await this.config.readManifest(loc, remote.registry);

          if (dep.bin && Object.keys(dep.bin).length) {
            deps.push({dep, loc});
          }
        } catch (ex) {
          if (ex.code !== 'ENOENT') {
            throw ex;
          }
          // intentionally ignoring ENOENT error.
          // bundledDependency either does not exist or does not contain a package.json
        }
      }
    }

    // no deps to link
    if (!deps.length) {
      return;
    }

    // write the executables
    for (const {dep, loc} of deps) {
      if (dep._reference && dep._reference.location) {
        await this.linkSelfDependencies(dep, loc, dir);
      }
    }
  }

  getFlatHoistedTree(patterns: Array<string>, {ignoreOptional}: {ignoreOptional: ?boolean} = {}): HoistManifestTuples {
    const hoister = new PackageHoister(this.config, this.resolver, {ignoreOptional});
    hoister.seed(patterns);
    return hoister.init();
  }

  async copyModules(
    patterns: Array<string>,
    workspaceLayout?: WorkspaceLayout,
    {linkDuplicates, ignoreOptional}: {linkDuplicates: ?boolean, ignoreOptional: ?boolean} = {},
  ): Promise<void> {
    let flatTree = this.getFlatHoistedTree(patterns, {ignoreOptional});
    // sorted tree makes file creation and copying not to interfere with each other
    flatTree = flatTree.sort(function(dep1, dep2): number {
      return dep1[0].localeCompare(dep2[0]);
    });

    // list of artifacts in modules to remove from extraneous removal
    const artifactFiles = [];

    const copyQueue: Map<string, CopyQueueItem> = new Map();
    const hardlinkQueue: Map<string, CopyQueueItem> = new Map();
    const hardlinksEnabled = linkDuplicates && (await fs.hardlinksWork(this.config.cwd));

    const copiedSrcs: Map<string, string> = new Map();
    const symlinkPaths: Map<string, string> = new Map();
    const linkTypeDepsLocations: Array<string> = [];
    for (const [folder, {pkg, loc}] of flatTree) {
      const remote = pkg._remote || {type: ''};
      const ref = pkg._reference;
      let dest = folder;
      invariant(ref, 'expected package reference');

      let src = loc;
      let type = '';
      if (remote.type === 'link') {
        // replace package source from incorrect cache location (workspaces and link: are not cached)
        // with a symlink source
        src = remote.reference;
        type = 'symlink';
        // store the dest location for later usage
        linkTypeDepsLocations.push(dest);
      } else if (workspaceLayout && remote.type === 'workspace') {
        src = remote.reference;
        type = 'symlink';
        if (dest.indexOf(workspaceLayout.virtualManifestName) !== -1) {
          // we don't need to install virtual manifest
          continue;
        }
        // to get real path for non hoisted dependencies
        symlinkPaths.set(dest, src);
      } else {
        // backwards compatibility: get build artifacts from metadata
        // does not apply to symlinked dependencies
        const metadata = await this.config.readPackageMetadata(src);
        for (const file of metadata.artifacts) {
          artifactFiles.push(path.join(dest, file));
        }
      }

      for (const [symlink, realpath] of symlinkPaths.entries()) {
        if (dest.indexOf(symlink + path.sep) === 0) {
          // after hoisting we end up with this structure
          // root/node_modules/workspace-package(symlink)/node_modules/package-a
          // fs.copy operations can't copy files through a symlink, so all the paths under workspace-package
          // need to be replaced with a real path, except for the symlink root/node_modules/workspace-package
          dest = dest.replace(symlink, realpath);
        }
      }

      ref.setLocation(dest);

      const integrityArtifacts = this.artifacts[`${pkg.name}@${pkg.version}`];
      if (integrityArtifacts) {
        for (const file of integrityArtifacts) {
          artifactFiles.push(path.join(dest, file));
        }
      }

      const copiedDest = copiedSrcs.get(src);
      if (!copiedDest) {
        if (hardlinksEnabled) {
          copiedSrcs.set(src, dest);
        }
        copyQueue.set(dest, {
          src,
          dest,
          type,
          onFresh() {
            if (ref) {
              ref.setFresh(true);
            }
          },
        });
      } else {
        hardlinkQueue.set(dest, {
          src: copiedDest,
          dest,
          onFresh() {
            if (ref) {
              ref.setFresh(true);
            }
          },
        });
      }
    }

    const possibleExtraneous: Set<string> = new Set();
    const scopedPaths: Set<string> = new Set();

    const findExtraneousFiles = async basePath => {
      for (const folder of this.config.registryFolders) {
        const loc = path.join(basePath, folder);

        if (await fs.exists(loc)) {
          const files = await fs.readdir(loc);

          for (const file of files) {
            const filepath = path.join(loc, file);

            // it's a scope, not a package
            if (file[0] === '@') {
              scopedPaths.add(filepath);

              for (const subfile of await fs.readdir(filepath)) {
                possibleExtraneous.add(path.join(filepath, subfile));
              }
            } else {
              possibleExtraneous.add(filepath);
            }
          }
        }
      }
    };

    await findExtraneousFiles(this.config.lockfileFolder);
    if (workspaceLayout) {
      for (const workspaceName of Object.keys(workspaceLayout.workspaces)) {
        await findExtraneousFiles(workspaceLayout.workspaces[workspaceName].loc);
      }
    }

    // If an Extraneous is an entry created via "yarn link", we prevent it from being overwritten.
    // Unfortunately, the only way we can know if they have been created this way is to check if they
    // are symlinks - problem is that it then conflicts with the newly introduced "link:" protocol,
    // which also creates symlinks :( a somewhat weak fix is to check if the symlink target is registered
    // inside the linkFolder, in which case we assume it has been created via "yarn link". Otherwise, we
    // assume it's a link:-managed dependency, and overwrite it as usual.
    const linkTargets = new Map();

    let linkedModules;
    try {
      linkedModules = await fs.readdir(this.config.linkFolder);
    } catch (err) {
      if (err.code === 'ENOENT') {
        linkedModules = [];
      } else {
        throw err;
      }
    }

    // TODO: Consolidate this logic with `this.config.linkedModules` logic
    for (const entry of linkedModules) {
      const entryPath = path.join(this.config.linkFolder, entry);
      const stat = await fs.lstat(entryPath);

      if (stat.isSymbolicLink()) {
        try {
          const entryTarget = await fs.realpath(entryPath);
          linkTargets.set(entry, entryTarget);
        } catch (err) {
          this.reporter.warn(this.reporter.lang('linkTargetMissing', entry));
          await fs.unlink(entryPath);
        }
      } else if (stat.isDirectory() && entry[0] === '@') {
        // if the entry is directory beginning with '@', then we're dealing with a package scope, which
        // means we must iterate inside to retrieve the package names it contains
        const scopeName = entry;

        for (const entry2 of await fs.readdir(entryPath)) {
          const entryPath2 = path.join(entryPath, entry2);
          const stat2 = await fs.lstat(entryPath2);

          if (stat2.isSymbolicLink()) {
            const packageName = `${scopeName}/${entry2}`;
            try {
              const entryTarget = await fs.realpath(entryPath2);
              linkTargets.set(packageName, entryTarget);
            } catch (err) {
              this.reporter.warn(this.reporter.lang('linkTargetMissing', packageName));
              await fs.unlink(entryPath2);
            }
          }
        }
      }
    }

    for (const loc of possibleExtraneous) {
      let packageName = path.basename(loc);
      const scopeName = path.basename(path.dirname(loc));

      if (scopeName[0] === `@`) {
        packageName = `${scopeName}/${packageName}`;
      }

      if (
        (await fs.lstat(loc)).isSymbolicLink() &&
        linkTargets.has(packageName) &&
        linkTargets.get(packageName) === (await fs.realpath(loc))
      ) {
        possibleExtraneous.delete(loc);
        copyQueue.delete(loc);
      }
    }

    //
    let tick;
    await fs.copyBulk(Array.from(copyQueue.values()), this.reporter, {
      possibleExtraneous,
      artifactFiles,

      ignoreBasenames: [constants.METADATA_FILENAME, constants.TARBALL_FILENAME],

      onStart: (num: number) => {
        tick = this.reporter.progress(num);
      },

      onProgress(src: string) {
        if (tick) {
          tick();
        }
      },
    });
    await fs.hardlinkBulk(Array.from(hardlinkQueue.values()), this.reporter, {
      possibleExtraneous,
      artifactFiles,

      onStart: (num: number) => {
        tick = this.reporter.progress(num);
      },

      onProgress(src: string) {
        if (tick) {
          tick();
        }
      },
    });

    // remove all extraneous files that weren't in the tree
    for (const loc of possibleExtraneous) {
      this.reporter.verbose(this.reporter.lang('verboseFileRemoveExtraneous', loc));
      await fs.unlink(loc);
    }

    // remove any empty scoped directories
    for (const scopedPath of scopedPaths) {
      const files = await fs.readdir(scopedPath);
      if (files.length === 0) {
        await fs.unlink(scopedPath);
      }
    }

    // create binary links
    if (this.config.binLinks) {
      const topLevelDependencies = this.determineTopLevelBinLinkOrder(flatTree);
      const tickBin = this.reporter.progress(flatTree.length + topLevelDependencies.length);

      // create links in transient dependencies
      await promise.queue(
        flatTree,
        async ([dest, {pkg}]) => {
          if (pkg._reference && pkg._reference.location) {
            if (
              this._isChildOfLinkedDep(linkTypeDepsLocations, pkg._reference.location) ||
              this._isChildOfLinkedDep(linkTypeDepsLocations, dest)
            ) {
              tickBin();
              return;
            }
            const binLoc = path.join(dest, this.config.getFolder(pkg));
            await this.linkBinDependencies(pkg, binLoc);
            tickBin();
          }
        },
        linkBinConcurrency,
      );

      // create links at top level for all dependencies.
      await promise.queue(
        topLevelDependencies,
        async ([dest, {pkg}]) => {
          if (pkg._reference && pkg._reference.location && pkg.bin && Object.keys(pkg.bin).length) {
<<<<<<< HEAD
            if (
              this._isChildOfLinkedDep(linkTypeDepsLocations, pkg._reference.location) ||
              this._isChildOfLinkedDep(linkTypeDepsLocations, dest)
            ) {
              tickBin();
              return;
            }
            const binLoc = path.join(this.config.cwd, this.config.getFolder(pkg));
=======
            const binLoc = path.join(this.config.lockfileFolder, this.config.getFolder(pkg));
>>>>>>> e1c74676
            await this.linkSelfDependencies(pkg, dest, binLoc);
            tickBin();
          }
        },
        linkBinConcurrency,
      );
    }

    for (const [, {pkg}] of flatTree) {
      await this._warnForMissingBundledDependencies(pkg);
    }
  }

  determineTopLevelBinLinkOrder(flatTree: HoistManifestTuples): HoistManifestTuples {
    const linksToCreate = new Map();
    for (const [dest, hoistManifest] of flatTree) {
      const {pkg, isDirectRequire} = hoistManifest;
      const {name} = pkg;

      if (isDirectRequire || (this.topLevelBinLinking && !linksToCreate.has(name))) {
        linksToCreate.set(name, [dest, hoistManifest]);
      }
    }

    // Sort the array so that direct dependencies will be linked last.
    // Bin links are overwritten if they already exist, so this will cause direct deps to take precedence.
    // If someone finds this to be incorrect later, you could also consider sorting descending by
    //   `linkToCreate.level` which is the dependency tree depth. Direct deps will have level 0 and transitive
    //   deps will have level > 0.
    const transientBins = [];
    const topLevelBins = [];
    for (const linkToCreate of Array.from(linksToCreate.values())) {
      if (linkToCreate[1].isDirectRequire) {
        topLevelBins.push(linkToCreate);
      } else {
        transientBins.push(linkToCreate);
      }
    }
    return [...transientBins, ...topLevelBins];
  }

  resolvePeerModules() {
    for (const pkg of this.resolver.getManifests()) {
      const peerDeps = pkg.peerDependencies;
      if (!peerDeps) {
        continue;
      }
      const ref = pkg._reference;
      invariant(ref, 'Package reference is missing');
      // TODO: We are taking the "shortest" ref tree but there may be multiple ref trees with the same length
      const refTree = ref.requests.map(req => req.parentNames).sort((arr1, arr2) => arr1.length - arr2.length)[0];

      const getLevelDistance = pkgRef => {
        let minDistance = Infinity;
        for (const req of pkgRef.requests) {
          const distance = refTree.length - req.parentNames.length;

          if (distance >= 0 && distance < minDistance && req.parentNames.every((name, idx) => name === refTree[idx])) {
            minDistance = distance;
          }
        }

        return minDistance;
      };

      for (const peerDepName in peerDeps) {
        const range = peerDeps[peerDepName];
        const peerPkgs = this.resolver.getAllInfoForPackageName(peerDepName);

        let peerError = 'unmetPeer';
        let resolvedLevelDistance = Infinity;
        let resolvedPeerPkg;
        for (const peerPkg of peerPkgs) {
          const peerPkgRef = peerPkg._reference;
          if (!(peerPkgRef && peerPkgRef.patterns)) {
            continue;
          }
          const levelDistance = getLevelDistance(peerPkgRef);
          if (isFinite(levelDistance) && levelDistance < resolvedLevelDistance) {
            if (this._satisfiesPeerDependency(range, peerPkgRef.version)) {
              resolvedLevelDistance = levelDistance;
              resolvedPeerPkg = peerPkgRef;
            } else {
              peerError = 'incorrectPeer';
            }
          }
        }

        if (resolvedPeerPkg) {
          ref.addDependencies(resolvedPeerPkg.patterns);
          this.reporter.verbose(
            this.reporter.lang(
              'selectedPeer',
              `${pkg.name}@${pkg.version}`,
              `${peerDepName}@${resolvedPeerPkg.version}`,
              resolvedPeerPkg.level,
            ),
          );
        } else {
          this.reporter.warn(
            this.reporter.lang(
              peerError,
              `${refTree.join(' > ')} > ${pkg.name}@${pkg.version}`,
              `${peerDepName}@${range}`,
            ),
          );
        }
      }
    }
  }

  _satisfiesPeerDependency(range: string, version: string): boolean {
    return range === '*' || satisfiesWithPreleases(version, range, this.config.looseSemver);
  }

  _isChildOfLinkedDep(linkedDepLocations: Array<string>, location: string): boolean {
    let isWithinLink = false;
    linkedDepLocations.forEach(loc => {
      if (path.join(location, 'node_modules').startsWith(loc)) {
        isWithinLink = true;
      }
    });
    return isWithinLink;
  }

  async _warnForMissingBundledDependencies(pkg: Manifest): Promise<void> {
    const ref = pkg._reference;

    if (pkg.bundleDependencies) {
      for (const depName of pkg.bundleDependencies) {
        const loc = path.join(this.config.generateHardModulePath(ref), this.config.getFolder(pkg), depName);
        if (!await fs.exists(loc)) {
          const pkgHuman = `${pkg.name}@${pkg.version}`;
          this.reporter.warn(this.reporter.lang('missingBundledDependency', pkgHuman, depName));
        }
      }
    }
  }

  async init(
    patterns: Array<string>,
    workspaceLayout?: WorkspaceLayout,
    {linkDuplicates, ignoreOptional}: {linkDuplicates: ?boolean, ignoreOptional: ?boolean} = {},
  ): Promise<void> {
    this.resolvePeerModules();
    await this.copyModules(patterns, workspaceLayout, {linkDuplicates, ignoreOptional});
  }
}<|MERGE_RESOLUTION|>--- conflicted
+++ resolved
@@ -432,7 +432,6 @@
         topLevelDependencies,
         async ([dest, {pkg}]) => {
           if (pkg._reference && pkg._reference.location && pkg.bin && Object.keys(pkg.bin).length) {
-<<<<<<< HEAD
             if (
               this._isChildOfLinkedDep(linkTypeDepsLocations, pkg._reference.location) ||
               this._isChildOfLinkedDep(linkTypeDepsLocations, dest)
@@ -440,10 +439,7 @@
               tickBin();
               return;
             }
-            const binLoc = path.join(this.config.cwd, this.config.getFolder(pkg));
-=======
             const binLoc = path.join(this.config.lockfileFolder, this.config.getFolder(pkg));
->>>>>>> e1c74676
             await this.linkSelfDependencies(pkg, dest, binLoc);
             tickBin();
           }

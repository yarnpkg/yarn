/* @flow */

import type {Manifest} from './types.js';
import type PackageResolver from './package-resolver.js';
import type {Reporter} from './reporters/index.js';
import type Config from './config.js';
import type {HoistManifestTuples, HoistManifestTuple} from './package-hoister.js';
import type {CopyQueueItem} from './util/fs.js';
import type {InstallArtifacts} from './package-install-scripts.js';
import PackageHoister from './package-hoister.js';
import * as constants from './constants.js';
import * as promise from './util/promise.js';
import {entries} from './util/misc.js';
import * as fs from './util/fs.js';
import lockMutex from './util/mutex.js';
import {satisfiesWithPrereleases} from './util/semver.js';
import WorkspaceLayout from './workspace-layout.js';

const invariant = require('invariant');
const cmdShim = promise.promisify(require('cmd-shim'));
const path = require('path');
// Concurrency for creating bin links disabled because of the issue #1961
const linkBinConcurrency = 1;

type DependencyPairs = Array<{
  dep: Manifest,
  loc: string,
}>;

export async function linkBin(src: string, dest: string): Promise<void> {
  if (process.platform === 'win32') {
    const unlockMutex = await lockMutex(src);
    try {
      await cmdShim(src, dest);
    } finally {
      unlockMutex();
    }
  } else {
    await fs.mkdirp(path.dirname(dest));
    await fs.symlink(src, dest);
    await fs.chmod(dest, '755');
  }
}

export default class PackageLinker {
  constructor(config: Config, resolver: PackageResolver) {
    this.resolver = resolver;
    this.reporter = config.reporter;
    this.config = config;
    this.artifacts = {};
    this.topLevelBinLinking = true;
  }

  artifacts: InstallArtifacts;
  reporter: Reporter;
  resolver: PackageResolver;
  config: Config;
  topLevelBinLinking: boolean;
  _treeHash: ?Map<string, HoistManifestTuple>;

  setArtifacts(artifacts: InstallArtifacts) {
    this.artifacts = artifacts;
  }

  setTopLevelBinLinking(topLevelBinLinking: boolean) {
    this.topLevelBinLinking = topLevelBinLinking;
  }

  async linkSelfDependencies(
    pkg: Manifest,
    pkgLoc: string,
    targetBinLoc: string,
    override: boolean = false,
  ): Promise<void> {
    targetBinLoc = path.join(targetBinLoc, '.bin');
    await fs.mkdirp(targetBinLoc);
    targetBinLoc = await fs.realpath(targetBinLoc);
    pkgLoc = await fs.realpath(pkgLoc);
    for (const [scriptName, scriptCmd] of entries(pkg.bin)) {
      const dest = path.join(targetBinLoc, scriptName);
      const src = path.join(pkgLoc, scriptCmd);
      if (!await fs.exists(src)) {
        if (!override) {
          // TODO maybe throw an error
          continue;
        }
      }
      await linkBin(src, dest);
    }
  }

  async linkBinDependencies(pkg: Manifest, dir: string): Promise<void> {
    const deps: DependencyPairs = [];

    const ref = pkg._reference;
    invariant(ref, 'Package reference is missing');

    const remote = pkg._remote;
    invariant(remote, 'Package remote is missing');

    // link up `bin scripts` in `dependencies`
    for (const pattern of ref.dependencies) {
      const dep = this.resolver.getStrictResolvedPattern(pattern);
      if (
        // Missing location means not installed inside node_modules
        dep._reference &&
        dep._reference.location &&
        dep.bin &&
        Object.keys(dep.bin).length
      ) {
        deps.push({
          dep,
          loc: this.config.generateHardModulePath(dep._reference),
        });
      }
    }

    // link up the `bin` scripts in bundled dependencies
    if (pkg.bundleDependencies) {
      for (const depName of pkg.bundleDependencies) {
        const loc = path.join(this.config.generateHardModulePath(ref), this.config.getFolder(pkg), depName);
        try {
          const dep = await this.config.readManifest(loc, remote.registry);

          if (dep.bin && Object.keys(dep.bin).length) {
            deps.push({dep, loc});
          }
        } catch (ex) {
          if (ex.code !== 'ENOENT') {
            throw ex;
          }
          // intentionally ignoring ENOENT error.
          // bundledDependency either does not exist or does not contain a package.json
        }
      }
    }

    // no deps to link
    if (!deps.length) {
      return;
    }

    // write the executables
    for (const {dep, loc} of deps) {
      if (dep._reference && dep._reference.location) {
        invariant(!dep._reference.isPlugnplay, "Plug'n'play packages should not be referenced here");
        await this.linkSelfDependencies(dep, loc, dir);
      }
    }
  }

  getFlatHoistedTree(patterns: Array<string>, {ignoreOptional}: {ignoreOptional: ?boolean} = {}): HoistManifestTuples {
    const hoister = new PackageHoister(this.config, this.resolver, {ignoreOptional});
    hoister.seed(patterns);
    return hoister.init();
  }

  async copyModules(
    patterns: Array<string>,
    workspaceLayout?: WorkspaceLayout,
    {linkDuplicates, ignoreOptional}: {linkDuplicates: ?boolean, ignoreOptional: ?boolean} = {},
  ): Promise<void> {
    let flatTree = this.getFlatHoistedTree(patterns, {ignoreOptional});
    // sorted tree makes file creation and copying not to interfere with each other
    flatTree = flatTree.sort(function(dep1, dep2): number {
      return dep1[0].localeCompare(dep2[0]);
    });

    // list of artifacts in modules to remove from extraneous removal
    const artifactFiles = [];

    const copyQueue: Map<string, CopyQueueItem> = new Map();
    const hardlinkQueue: Map<string, CopyQueueItem> = new Map();
    const hardlinksEnabled = linkDuplicates && (await fs.hardlinksWork(this.config.cwd));

    const copiedSrcs: Map<string, string> = new Map();
    const symlinkPaths: Map<string, string> = new Map();
    for (const [folder, {pkg, loc}] of flatTree) {
      const remote = pkg._remote || {type: ''};
      const ref = pkg._reference;
      let dest = folder;
      invariant(ref, 'expected package reference');

      let src = loc;
      let type = '';
      if (remote.type === 'link') {
        // replace package source from incorrect cache location (workspaces and link: are not cached)
        // with a symlink source
        src = remote.reference;
        type = 'symlink';
      } else if (workspaceLayout && remote.type === 'workspace') {
        src = remote.reference;
        type = 'symlink';
        if (dest.indexOf(workspaceLayout.virtualManifestName) !== -1) {
          // we don't need to install virtual manifest
          continue;
        }
        // to get real path for non hoisted dependencies
        symlinkPaths.set(dest, src);
      } else {
        // backwards compatibility: get build artifacts from metadata
        // does not apply to symlinked dependencies
        const metadata = await this.config.readPackageMetadata(src);
        for (const file of metadata.artifacts) {
          artifactFiles.push(path.join(dest, file));
        }
      }

      for (const [symlink, realpath] of symlinkPaths.entries()) {
        if (dest.indexOf(symlink + path.sep) === 0) {
          // after hoisting we end up with this structure
          // root/node_modules/workspace-package(symlink)/node_modules/package-a
          // fs.copy operations can't copy files through a symlink, so all the paths under workspace-package
          // need to be replaced with a real path, except for the symlink root/node_modules/workspace-package
          dest = dest.replace(symlink, realpath);
        }
      }

      if (this.config.plugnplayEnabled) {
        ref.isPlugnplay = true;
        ref.setLocation(src);
        continue;
      }

      ref.setLocation(dest);

      const integrityArtifacts = this.artifacts[`${pkg.name}@${pkg.version}`];
      if (integrityArtifacts) {
        for (const file of integrityArtifacts) {
          artifactFiles.push(path.join(dest, file));
        }
      }

      const copiedDest = copiedSrcs.get(src);
      if (!copiedDest) {
        // no point to hardlink to a symlink
        if (hardlinksEnabled && type !== 'symlink') {
          copiedSrcs.set(src, dest);
        }
        copyQueue.set(dest, {
          src,
          dest,
          type,
          onFresh() {
            if (ref) {
              ref.setFresh(true);
            }
          },
        });
      } else {
        hardlinkQueue.set(dest, {
          src: copiedDest,
          dest,
          onFresh() {
            if (ref) {
              ref.setFresh(true);
            }
          },
        });
      }
    }

    const possibleExtraneous: Set<string> = new Set();
    const scopedPaths: Set<string> = new Set();

    const findExtraneousFiles = async basePath => {
      for (const folder of this.config.registryFolders) {
        const loc = path.join(basePath, folder);

        if (await fs.exists(loc)) {
          const files = await fs.readdir(loc);

          for (const file of files) {
            const filepath = path.join(loc, file);

            // it's a scope, not a package
            if (file[0] === '@') {
              scopedPaths.add(filepath);

              for (const subfile of await fs.readdir(filepath)) {
                possibleExtraneous.add(path.join(filepath, subfile));
              }
            } else {
              possibleExtraneous.add(filepath);
            }
          }
        }
      }
    };

    await findExtraneousFiles(this.config.lockfileFolder);
    if (workspaceLayout) {
      for (const workspaceName of Object.keys(workspaceLayout.workspaces)) {
        await findExtraneousFiles(workspaceLayout.workspaces[workspaceName].loc);
      }
    }

    // If an Extraneous is an entry created via "yarn link", we prevent it from being overwritten.
    // Unfortunately, the only way we can know if they have been created this way is to check if they
    // are symlinks - problem is that it then conflicts with the newly introduced "link:" protocol,
    // which also creates symlinks :( a somewhat weak fix is to check if the symlink target is registered
    // inside the linkFolder, in which case we assume it has been created via "yarn link". Otherwise, we
    // assume it's a link:-managed dependency, and overwrite it as usual.
    const linkTargets = new Map();

    let linkedModules;
    try {
      linkedModules = await fs.readdir(this.config.linkFolder);
    } catch (err) {
      if (err.code === 'ENOENT') {
        linkedModules = [];
      } else {
        throw err;
      }
    }

    // TODO: Consolidate this logic with `this.config.linkedModules` logic
    for (const entry of linkedModules) {
      const entryPath = path.join(this.config.linkFolder, entry);
      const stat = await fs.lstat(entryPath);

      if (stat.isSymbolicLink()) {
        try {
          const entryTarget = await fs.realpath(entryPath);
          linkTargets.set(entry, entryTarget);
        } catch (err) {
          this.reporter.warn(this.reporter.lang('linkTargetMissing', entry));
          await fs.unlink(entryPath);
        }
      } else if (stat.isDirectory() && entry[0] === '@') {
        // if the entry is directory beginning with '@', then we're dealing with a package scope, which
        // means we must iterate inside to retrieve the package names it contains
        const scopeName = entry;

        for (const entry2 of await fs.readdir(entryPath)) {
          const entryPath2 = path.join(entryPath, entry2);
          const stat2 = await fs.lstat(entryPath2);

          if (stat2.isSymbolicLink()) {
            const packageName = `${scopeName}/${entry2}`;
            try {
              const entryTarget = await fs.realpath(entryPath2);
              linkTargets.set(packageName, entryTarget);
            } catch (err) {
              this.reporter.warn(this.reporter.lang('linkTargetMissing', packageName));
              await fs.unlink(entryPath2);
            }
          }
        }
      }
    }

    for (const loc of possibleExtraneous) {
      let packageName = path.basename(loc);
      const scopeName = path.basename(path.dirname(loc));

      if (scopeName[0] === `@`) {
        packageName = `${scopeName}/${packageName}`;
      }

      if (
        (await fs.lstat(loc)).isSymbolicLink() &&
        linkTargets.has(packageName) &&
        linkTargets.get(packageName) === (await fs.realpath(loc))
      ) {
        possibleExtraneous.delete(loc);
        copyQueue.delete(loc);
      }
    }

    //
    let tick;
    await fs.copyBulk(Array.from(copyQueue.values()), this.reporter, {
      possibleExtraneous,
      artifactFiles,

      ignoreBasenames: [constants.METADATA_FILENAME, constants.TARBALL_FILENAME],

      onStart: (num: number) => {
        tick = this.reporter.progress(num);
      },

      onProgress(src: string) {
        if (tick) {
          tick();
        }
      },
    });

    await fs.hardlinkBulk(Array.from(hardlinkQueue.values()), this.reporter, {
      possibleExtraneous,
      artifactFiles,

      onStart: (num: number) => {
        tick = this.reporter.progress(num);
      },

      onProgress(src: string) {
        if (tick) {
          tick();
        }
      },
    });

    // remove all extraneous files that weren't in the tree
    for (const loc of possibleExtraneous) {
      this.reporter.verbose(this.reporter.lang('verboseFileRemoveExtraneous', loc));
      await fs.unlink(loc);
    }

    // remove any empty scoped directories
    for (const scopedPath of scopedPaths) {
      const files = await fs.readdir(scopedPath);
      if (files.length === 0) {
        await fs.unlink(scopedPath);
      }
    }

    // create binary links
    if (this.config.binLinks) {
      const topLevelDependencies = this.determineTopLevelBinLinkOrder(flatTree);
      const tickBin = this.reporter.progress(flatTree.length + topLevelDependencies.length);

      // create links in transient dependencies
      await promise.queue(
        flatTree,
<<<<<<< HEAD
        async ([dest, {pkg}]) => {
          if (pkg._reference && pkg._reference.location && !pkg._reference.isPlugnplay) {
            const binLoc = path.join(dest, this.config.getFolder(pkg));
            await this.linkBinDependencies(pkg, binLoc);
=======
        async ([dest, {pkg, isNohoist, parts}]) => {
          if (pkg._reference && pkg._reference.location) {
            const binLoc = path.join(dest, this.config.getFolder(pkg));
            await this.linkBinDependencies(pkg, binLoc);
            if (isNohoist) {
              // if nohoist, we need to override the binLink to point to the local destination
              const parentBinLoc = this.getParentBinLoc(parts, flatTree);
              await this.linkSelfDependencies(pkg, dest, parentBinLoc, true);
            }
            tickBin();
>>>>>>> 25742bb5
          }
          tickBin();
        },
        linkBinConcurrency,
      );

      // create links at top level for all dependencies.
      await promise.queue(
        topLevelDependencies,
        async ([dest, {pkg}]) => {
          if (
            pkg._reference &&
            pkg._reference.location &&
            !pkg._reference.isPlugnplay &&
            pkg.bin &&
            Object.keys(pkg.bin).length
          ) {
            const binLoc = path.join(this.config.lockfileFolder, this.config.getFolder(pkg));
            await this.linkSelfDependencies(pkg, dest, binLoc);
          }
          tickBin();
        },
        linkBinConcurrency,
      );
    }

    for (const [, {pkg}] of flatTree) {
      await this._warnForMissingBundledDependencies(pkg);
    }
  }

  _buildTreeHash(flatTree: HoistManifestTuples): Map<string, HoistManifestTuple> {
    const hash: Map<string, HoistManifestTuple> = new Map();
    for (const [dest, hoistManifest] of flatTree) {
      const key: string = hoistManifest.parts.join('#');
      hash.set(key, [dest, hoistManifest]);
    }
    this._treeHash = hash;
    return hash;
  }

  getParentBinLoc(parts: Array<string>, flatTree: HoistManifestTuples): string {
    const hash = this._treeHash || this._buildTreeHash(flatTree);
    const parent = parts.slice(0, -1).join('#');
    const tuple = hash.get(parent);
    if (!tuple) {
      throw new Error(`failed to get parent '${parent}' binLoc`);
    }
    const [dest, hoistManifest] = tuple;
    const parentBinLoc = path.join(dest, this.config.getFolder(hoistManifest.pkg));

    return parentBinLoc;
  }

  determineTopLevelBinLinkOrder(flatTree: HoistManifestTuples): HoistManifestTuples {
    const linksToCreate = new Map();
    for (const [dest, hoistManifest] of flatTree) {
      const {pkg, isDirectRequire, isNohoist} = hoistManifest;
      const {name} = pkg;

      // a nohoist package should not be linked at topLevel bin
      if (!isNohoist && (isDirectRequire || (this.topLevelBinLinking && !linksToCreate.has(name)))) {
        linksToCreate.set(name, [dest, hoistManifest]);
      }
    }

    // Sort the array so that direct dependencies will be linked last.
    // Bin links are overwritten if they already exist, so this will cause direct deps to take precedence.
    // If someone finds this to be incorrect later, you could also consider sorting descending by
    //   `linkToCreate.level` which is the dependency tree depth. Direct deps will have level 0 and transitive
    //   deps will have level > 0.
    const transientBins = [];
    const topLevelBins = [];
    for (const linkToCreate of Array.from(linksToCreate.values())) {
      if (linkToCreate[1].isDirectRequire) {
        topLevelBins.push(linkToCreate);
      } else {
        transientBins.push(linkToCreate);
      }
    }
    return [...transientBins, ...topLevelBins];
  }

  resolvePeerModules() {
    for (const pkg of this.resolver.getManifests()) {
      const peerDeps = pkg.peerDependencies;
      if (!peerDeps) {
        continue;
      }
      const ref = pkg._reference;
      invariant(ref, 'Package reference is missing');
      // TODO: We are taking the "shortest" ref tree but there may be multiple ref trees with the same length
      const refTree = ref.requests.map(req => req.parentNames).sort((arr1, arr2) => arr1.length - arr2.length)[0];

      const getLevelDistance = pkgRef => {
        let minDistance = Infinity;
        for (const req of pkgRef.requests) {
          const distance = refTree.length - req.parentNames.length;

          if (distance >= 0 && distance < minDistance && req.parentNames.every((name, idx) => name === refTree[idx])) {
            minDistance = distance;
          }
        }

        return minDistance;
      };

      for (const peerDepName in peerDeps) {
        const range = peerDeps[peerDepName];
        const peerPkgs = this.resolver.getAllInfoForPackageName(peerDepName);

        let peerError = 'unmetPeer';
        let resolvedLevelDistance = Infinity;
        let resolvedPeerPkg;
        for (const peerPkg of peerPkgs) {
          const peerPkgRef = peerPkg._reference;
          if (!(peerPkgRef && peerPkgRef.patterns)) {
            continue;
          }
          const levelDistance = getLevelDistance(peerPkgRef);
          if (isFinite(levelDistance) && levelDistance < resolvedLevelDistance) {
            if (this._satisfiesPeerDependency(range, peerPkgRef.version)) {
              resolvedLevelDistance = levelDistance;
              resolvedPeerPkg = peerPkgRef;
            } else {
              peerError = 'incorrectPeer';
            }
          }
        }

        if (resolvedPeerPkg) {
          ref.addDependencies(resolvedPeerPkg.patterns);
          this.reporter.verbose(
            this.reporter.lang(
              'selectedPeer',
              `${pkg.name}@${pkg.version}`,
              `${peerDepName}@${resolvedPeerPkg.version}`,
              resolvedPeerPkg.level,
            ),
          );
        } else {
          this.reporter.warn(
            this.reporter.lang(
              peerError,
              `${refTree.join(' > ')} > ${pkg.name}@${pkg.version}`,
              `${peerDepName}@${range}`,
            ),
          );
        }
      }
    }
  }

  _satisfiesPeerDependency(range: string, version: string): boolean {
    return range === '*' || satisfiesWithPrereleases(version, range, this.config.looseSemver);
  }

  async _warnForMissingBundledDependencies(pkg: Manifest): Promise<void> {
    const ref = pkg._reference;

    if (pkg.bundleDependencies) {
      for (const depName of pkg.bundleDependencies) {
        const loc = path.join(this.config.generateHardModulePath(ref), this.config.getFolder(pkg), depName);
        if (!await fs.exists(loc)) {
          const pkgHuman = `${pkg.name}@${pkg.version}`;
          this.reporter.warn(this.reporter.lang('missingBundledDependency', pkgHuman, depName));
        }
      }
    }
  }

  async init(
    patterns: Array<string>,
    workspaceLayout?: WorkspaceLayout,
    {linkDuplicates, ignoreOptional}: {linkDuplicates: ?boolean, ignoreOptional: ?boolean} = {},
  ): Promise<void> {
    this.resolvePeerModules();
    await this.copyModules(patterns, workspaceLayout, {linkDuplicates, ignoreOptional});

    if (!this.config.plugnplayEnabled) {
      await fs.unlink(`${this.config.lockfileFolder}/${constants.PNP_FILENAME}`);
    }
  }
}<|MERGE_RESOLUTION|>--- conflicted
+++ resolved
@@ -424,14 +424,8 @@
       // create links in transient dependencies
       await promise.queue(
         flatTree,
-<<<<<<< HEAD
-        async ([dest, {pkg}]) => {
+        async ([dest, {pkg, isNohoist, parts}]) => {
           if (pkg._reference && pkg._reference.location && !pkg._reference.isPlugnplay) {
-            const binLoc = path.join(dest, this.config.getFolder(pkg));
-            await this.linkBinDependencies(pkg, binLoc);
-=======
-        async ([dest, {pkg, isNohoist, parts}]) => {
-          if (pkg._reference && pkg._reference.location) {
             const binLoc = path.join(dest, this.config.getFolder(pkg));
             await this.linkBinDependencies(pkg, binLoc);
             if (isNohoist) {
@@ -440,7 +434,6 @@
               await this.linkSelfDependencies(pkg, dest, parentBinLoc, true);
             }
             tickBin();
->>>>>>> 25742bb5
           }
           tickBin();
         },

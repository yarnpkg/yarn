--- conflicted
+++ resolved
@@ -98,182 +98,10 @@
     }
   }
 
-<<<<<<< HEAD
   async getFlatHoistedTree(patterns: Array<string>): Promise<Array<[string, HoistManifest]>> {
     let hoister = new PackageHoister(this.config, this.resolver);
     hoister.seed(patterns);
     return hoister.init();
-=======
-  async initCopyModules(patterns: Array<string>): Promise<Array<[string, HoistManifest]>> {
-    // we need to zip up the tree as we we're using it as a hash map and will be actively
-    // removing and deleting keys during enumeration
-    let zippedTree = [];
-    let tree: { [key: string]: HoistManifest } = Object.create(null);
-
-    let unflattenedKeys = new Set;
-    let subPairs = new Map;
-
-    let self = this;
-
-    //
-    let add = function (pattern, parentParts): Array<[string, HoistManifest]> {
-      if (parentParts.length >= 100) {
-        throw new Error("cause we're in too deep");
-      }
-
-      let pkg = self.resolver.getStrictResolvedPattern(pattern);
-      let loc = self.config.generateHardModulePath(pkg.reference);
-
-      //
-      let ownParts = parentParts.slice();
-      for (let i = ownParts.length; i >= 0; i--) {
-        let checkParts = ownParts.slice(0, i).concat(pkg.name);
-        let checkKey = checkParts.join("#");
-        let check = tree[checkKey];
-        if (check && check.loc === loc) {
-          // we have a compatible module above us, we should mark the current
-          // module key as restricted and continue on
-          let finalKey = ownParts.concat(pkg.name).join("#");
-          unflattenedKeys.add(finalKey);
-          check.hoistedFrom.push(finalKey);
-          return [];
-        }
-      }
-      ownParts.push(pkg.name);
-
-      let key = ownParts.join("#");
-      let info = {
-        loc,
-        pkg,
-        hoistedFrom: [key],
-        key
-      };
-      let pair = [key, info];
-
-      zippedTree.push(pair);
-      tree[key] = info;
-      unflattenedKeys.add(key);
-
-      let results = [];
-
-      // add dependencies
-      let ref = pkg.reference;
-      invariant(ref, "expected reference");
-      for (let depPattern of ref.dependencies) {
-        results = results.concat(add(depPattern, ownParts));
-      }
-
-      subPairs.set(info, results.slice());
-
-      results.push(pair);
-
-      return results;
-    };
-
-    for (let pattern of this.resolver.dedupePatterns(patterns)) {
-      add(pattern, []);
-    }
-
-    // hoist tree
-    hoist: for (let i = 0; i < zippedTree.length; i++) {
-      let pair = zippedTree[i];
-      let [key, info] = pair;
-
-      let stepUp = false;
-      let parts = key.split("#");
-      let stack = []; // stack of removed parts
-
-      // remove this item from the `tree` map so we can ignore it
-      delete tree[key];
-
-      // remove redundant parts that wont collide
-      let name = parts.pop();
-      while (parts.length) {
-        let checkKey = parts.concat(name).join("#");
-
-        //
-        let existing = tree[checkKey];
-        if (existing) {
-          if (existing.loc === info.loc) {
-            continue hoist;
-          } else {
-            break;
-          }
-        }
-
-        // check if we're trying to hoist ourselves to a previously unflattened module key,
-        // this will result in a conflict and we'll need to move ourselves up
-        if (key !== checkKey && unflattenedKeys.has(checkKey)) {
-          stepUp = true;
-          break;
-        }
-
-        stack.push(parts.pop());
-      }
-
-      //
-      parts.push(name);
-
-      // we need to special case when we attempt to hoist to the top level as the `existing` logic
-      // wont be hit in the above `while` loop and we could conflict
-      let existing = tree[parts.join("#")];
-      if (existing && existing.loc !== info.loc) {
-        stepUp = true;
-      }
-
-      // sometimes we need to step up to a parent module to install ourselves
-      if (stepUp) {
-        parts.pop();
-        parts.push(stack.pop(), name);
-      }
-
-      // update to the new key
-      let oldKey = key;
-      let newKey = parts.join("#");
-      tree[newKey] = info;
-      info.key = newKey;
-      pair[0] = newKey;
-
-      // go through and update all transitive dependencies and update their keys to the new
-      // hoisting position
-      let pairs = subPairs.get(info) || [];
-      for (let pair of pairs) {
-        let [subKey] = pair;
-        if (subKey === newKey) continue;
-
-        let subInfo = tree[subKey];
-        if (!subInfo) continue;
-
-        let newSubKey = subKey.replace(new RegExp(`^${oldKey}#`), `${newKey}#`);
-        if (newSubKey === subKey) continue;
-
-        // restrict use of the new key in case we hoist it further from here
-        unflattenedKeys.add(newSubKey);
-
-        // update references
-        subInfo.key = newSubKey;
-        tree[newSubKey] = subInfo;
-        pair[0] = newSubKey;
-        delete tree[subKey];
-      }
-    }
-
-    //
-    let flatTree = [];
-    for (let key in tree) {
-      let info = tree[key];
-
-      // should we ignore this module from linking?
-      let ref = info.pkg.reference;
-      invariant(ref, "expected reference");
-      if (ref.ignore) continue;
-
-      // decompress the location and push it to the flat tree
-      let loc = path.join(this.config.modulesFolder, key.replace(/#/g, "/node_modules/"));
-      flatTree.push([loc, info]);
-    }
-    return flatTree;
->>>>>>> a9bcbd42
   }
 
   async copyModules(patterns: Array<string>): Promise<void> {

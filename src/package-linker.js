--- conflicted
+++ resolved
@@ -87,9 +87,6 @@
     // link up `bin scripts` in `dependencies`
     for (const pattern of ref.dependencies) {
       const dep = this.resolver.getStrictResolvedPattern(pattern);
-<<<<<<< HEAD
-      if (dep.bin && Object.keys(dep.bin).length && dep._reference.location) {
-=======
       if (
         // Missing location means not installed inside node_modules
         dep._reference &&
@@ -97,7 +94,6 @@
         dep.bin &&
         Object.keys(dep.bin).length
       ) {
->>>>>>> 76d20551
         deps.push({
           dep,
           loc: this.config.generateHardModulePath(dep._reference),

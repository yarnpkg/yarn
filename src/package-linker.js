/* @flow */

import type {Manifest} from './types.js';
import type PackageResolver from './package-resolver.js';
import type {Reporter} from './reporters/index.js';
import type Config from './config.js';
import type {HoistManifestTuples} from './package-hoister.js';
import type {CopyQueueItem} from './util/fs.js';
import type {InstallArtifacts} from './package-install-scripts.js';
import PackageHoister from './package-hoister.js';
import * as constants from './constants.js';
import * as promise from './util/promise.js';
import {entries} from './util/misc.js';
import * as fs from './util/fs.js';
import lockMutex from './util/mutex.js';
import {satisfiesWithPreleases} from './util/semver.js';

const invariant = require('invariant');
const cmdShim = promise.promisify(require('cmd-shim'));
const path = require('path');
// Concurrency for creating bin links disabled because of the issue #1961
const linkBinConcurrency = 1;

type DependencyPairs = Array<{
  dep: Manifest,
  loc: string,
}>;

export async function linkBin(src: string, dest: string): Promise<void> {
  if (process.platform === 'win32') {
    const unlockMutex = await lockMutex(src);
    try {
      await cmdShim(src, dest);
    } finally {
      unlockMutex();
    }
  } else {
    await fs.mkdirp(path.dirname(dest));
    await fs.symlink(src, dest);
    await fs.chmod(dest, '755');
  }
}

export default class PackageLinker {
  constructor(config: Config, resolver: PackageResolver) {
    this.resolver = resolver;
    this.reporter = config.reporter;
    this.config = config;
    this.artifacts = {};
  }

  artifacts: InstallArtifacts;
  reporter: Reporter;
  resolver: PackageResolver;
  config: Config;

  setArtifacts(artifacts: InstallArtifacts) {
    this.artifacts = artifacts;
  }

  async linkSelfDependencies(pkg: Manifest, pkgLoc: string, targetBinLoc: string): Promise<void> {
    targetBinLoc = path.join(targetBinLoc, '.bin');
    await fs.mkdirp(targetBinLoc);
    targetBinLoc = await fs.realpath(targetBinLoc);
    pkgLoc = await fs.realpath(pkgLoc);
    for (const [scriptName, scriptCmd] of entries(pkg.bin)) {
      const dest = path.join(targetBinLoc, scriptName);
      const src = path.join(pkgLoc, scriptCmd);
      if (!await fs.exists(src)) {
        // TODO maybe throw an error
        continue;
      }
      await linkBin(src, dest);
    }
  }

  async linkBinDependencies(pkg: Manifest, dir: string): Promise<void> {
    const deps: DependencyPairs = [];

    const ref = pkg._reference;
    invariant(ref, 'Package reference is missing');

    const remote = pkg._remote;
    invariant(remote, 'Package remote is missing');

    // link up `bin scripts` in `dependencies`
    for (const pattern of ref.dependencies) {
      const dep = this.resolver.getStrictResolvedPattern(pattern);
      if (dep.bin && Object.keys(dep.bin).length) {
        deps.push({
          dep,
          loc: this.config.generateHardModulePath(dep._reference),
        });
      }
    }

    // link up the `bin` scripts in bundled dependencies
    if (pkg.bundleDependencies) {
      for (const depName of pkg.bundleDependencies) {
        const loc = path.join(this.config.generateHardModulePath(ref), this.config.getFolder(pkg), depName);

        const dep = await this.config.readManifest(loc, remote.registry);

        if (dep.bin && Object.keys(dep.bin).length) {
          deps.push({dep, loc});
        }
      }
    }

    // no deps to link
    if (!deps.length) {
      return;
    }

    // write the executables
    for (const {dep, loc} of deps) {
      await this.linkSelfDependencies(dep, loc, dir);
    }
  }

  getFlatHoistedTree(patterns: Array<string>): Promise<HoistManifestTuples> {
    const hoister = new PackageHoister(this.config, this.resolver);
    hoister.seed(patterns);
    return Promise.resolve(hoister.init());
  }

  async copyModules(patterns: Array<string>, linkDuplicates: boolean): Promise<void> {
    let flatTree = await this.getFlatHoistedTree(patterns);

    // sorted tree makes file creation and copying not to interfere with each other
    flatTree = flatTree.sort(function(dep1, dep2): number {
      return dep1[0].localeCompare(dep2[0]);
    });

    // list of artifacts in modules to remove from extraneous removal
    const artifactFiles = [];

    const copyQueue: Map<string, CopyQueueItem> = new Map();
    const hardlinkQueue: Map<string, CopyQueueItem> = new Map();
    const hardlinksEnabled = linkDuplicates && (await fs.hardlinksWork(this.config.cwd));

    const copiedSrcs: Map<string, string> = new Map();
    for (const [dest, {pkg, loc: src}] of flatTree) {
      const ref = pkg._reference;
      invariant(ref, 'expected package reference');
      ref.setLocation(dest);

      // backwards compatibility: get build artifacts from metadata
      const metadata = await this.config.readPackageMetadata(src);
      for (const file of metadata.artifacts) {
        artifactFiles.push(path.join(dest, file));
      }

      const integrityArtifacts = this.artifacts[`${pkg.name}@${pkg.version}`];
      if (integrityArtifacts) {
        for (const file of integrityArtifacts) {
          artifactFiles.push(path.join(dest, file));
        }
      }

      const copiedDest = copiedSrcs.get(src);
      if (!copiedDest) {
        if (hardlinksEnabled) {
          copiedSrcs.set(src, dest);
        }
        copyQueue.set(dest, {
          src,
          dest,
          onFresh() {
            if (ref) {
              ref.setFresh(true);
            }
          },
        });
      } else {
        hardlinkQueue.set(dest, {
          src: copiedDest,
          dest,
          onFresh() {
            if (ref) {
              ref.setFresh(true);
            }
          },
        });
      }
    }

    // keep track of all scoped paths to remove empty scopes after copy
    const scopedPaths = new Set();

    // register root & scoped packages as being possibly extraneous
    const possibleExtraneous: Set<string> = new Set();
    for (const folder of this.config.registryFolders) {
      const loc = path.join(this.config.cwd, folder);

      if (await fs.exists(loc)) {
        const files = await fs.readdir(loc);
        let filepath;
        for (const file of files) {
          filepath = path.join(loc, file);
          if (file[0] === '@') {
            // it's a scope, not a package
            scopedPaths.add(filepath);
            const subfiles = await fs.readdir(filepath);
            for (const subfile of subfiles) {
              possibleExtraneous.add(path.join(filepath, subfile));
            }
          } else {
            possibleExtraneous.add(filepath);
          }
        }
      }
    }

    // linked modules
    for (const loc of possibleExtraneous) {
      const stat = await fs.lstat(loc);
      if (stat.isSymbolicLink()) {
        possibleExtraneous.delete(loc);
        copyQueue.delete(loc);
      }
    }

    //
    let tick;
    await fs.copyBulk(Array.from(copyQueue.values()), this.reporter, {
      possibleExtraneous,
      artifactFiles,

      ignoreBasenames: [constants.METADATA_FILENAME, constants.TARBALL_FILENAME],

      onStart: (num: number) => {
        tick = this.reporter.progress(num);
      },

      onProgress(src: string) {
        if (tick) {
          tick(src);
        }
      },
    });
    await fs.hardlinkBulk(Array.from(hardlinkQueue.values()), this.reporter, {
      possibleExtraneous,
      artifactFiles,

      onStart: (num: number) => {
        tick = this.reporter.progress(num);
      },

      onProgress(src: string) {
        if (tick) {
          tick(src);
        }
      },
    });

    // remove all extraneous files that weren't in the tree
    for (const loc of possibleExtraneous) {
      this.reporter.verbose(this.reporter.lang('verboseFileRemoveExtraneous', loc));
      await fs.unlink(loc);
    }

    // remove any empty scoped directories
    for (const scopedPath of scopedPaths) {
      const files = await fs.readdir(scopedPath);
      if (files.length === 0) {
        await fs.unlink(scopedPath);
      }
    }

    // create binary links
    if (this.config.binLinks) {
<<<<<<< HEAD
      const tickBin = this.reporter.progress(flatTree.length);
      await promise.queue(flatTree, async ([dest, {pkg}]) => {
        const binLoc = path.join(dest, this.config.getFolder(pkg));
        await this.linkBinDependencies(pkg, binLoc);
        tickBin(dest);
      }, linkBinConcurrency);
=======
      const linksToCreate = this.determineTopLevelBinLinks(flatTree);
      const tickBin = this.reporter.progress(flatTree.length + linksToCreate.length);

      // create links in transient dependencies
      await promise.queue(
        flatTree,
        async ([dest, {pkg}]) => {
          const binLoc = path.join(dest, this.config.getFolder(pkg));
          await this.linkBinDependencies(pkg, binLoc);
          tickBin(dest);
        },
        4,
      );

      // create links at top level for all dependencies.
      // non-transient dependencies will overwrite these during this.save() to ensure they take priority.
      await promise.queue(
        linksToCreate,
        async ([dest, {pkg}]) => {
          if (pkg.bin && Object.keys(pkg.bin).length) {
            const binLoc = path.join(this.config.cwd, this.config.getFolder(pkg));
            await this.linkSelfDependencies(pkg, dest, binLoc);
            tickBin(this.config.cwd);
          }
        },
        4,
      );
>>>>>>> fb2d1a42
    }
  }

  determineTopLevelBinLinks(flatTree: HoistManifestTuples): HoistManifestTuples {
    const linksToCreate = new Map();

    flatTree.forEach(([dest, hoistManifest]) => {
      if (!linksToCreate.has(hoistManifest.pkg.name)) {
        linksToCreate.set(hoistManifest.pkg.name, [dest, hoistManifest]);
      }
    });

    return Array.from(linksToCreate.values());
  }

  resolvePeerModules() {
    for (const pkg of this.resolver.getManifests()) {
      this._resolvePeerModules(pkg);
    }
  }

  _resolvePeerModules(pkg: Manifest) {
    const peerDeps = pkg.peerDependencies;
    if (!peerDeps) {
      return;
    }

    const ref = pkg._reference;
    invariant(ref, 'Package reference is missing');

    for (const name in peerDeps) {
      const range = peerDeps[name];
      const patterns = this.resolver.patternsByPackage[name] || [];
      const foundPattern = patterns.find(pattern => {
        const resolvedPattern = this.resolver.getResolvedPattern(pattern);
        return resolvedPattern ? this._satisfiesPeerDependency(range, resolvedPattern.version) : false;
      });

      if (foundPattern) {
        ref.addDependencies([foundPattern]);
      } else {
        const depError = patterns.length > 0 ? 'incorrectPeer' : 'unmetPeer';
        const [pkgHuman, depHuman] = [`${pkg.name}@${pkg.version}`, `${name}@${range}`];
        this.reporter.warn(this.reporter.lang(depError, pkgHuman, depHuman));
      }
    }
  }

  _satisfiesPeerDependency(range: string, version: string): boolean {
    return range === '*' || satisfiesWithPreleases(version, range, this.config.looseSemver);
  }

  async init(patterns: Array<string>, linkDuplicates: boolean): Promise<void> {
    this.resolvePeerModules();
    await this.copyModules(patterns, linkDuplicates);
    await this.saveAll(patterns);
  }

  async save(pattern: string): Promise<void> {
    const resolved = this.resolver.getResolvedPattern(pattern);
    invariant(resolved, `Couldn't find resolved name/version for ${pattern}`);

    const ref = resolved._reference;
    invariant(ref, 'Missing reference');

    //
    const src = this.config.generateHardModulePath(ref);

    // link bins
    if (this.config.binLinks && resolved.bin && Object.keys(resolved.bin).length && !ref.ignore) {
      const binLoc = this.config.modulesFolder || path.join(this.config.cwd, this.config.getFolder(resolved));
      await this.linkSelfDependencies(resolved, src, binLoc);
    }
  }

  async saveAll(deps: Array<string>): Promise<void> {
    deps = this.resolver.dedupePatterns(deps);
    await promise.queue(deps, (dep): Promise<void> => this.save(dep));
  }
}<|MERGE_RESOLUTION|>--- conflicted
+++ resolved
@@ -270,14 +270,6 @@
 
     // create binary links
     if (this.config.binLinks) {
-<<<<<<< HEAD
-      const tickBin = this.reporter.progress(flatTree.length);
-      await promise.queue(flatTree, async ([dest, {pkg}]) => {
-        const binLoc = path.join(dest, this.config.getFolder(pkg));
-        await this.linkBinDependencies(pkg, binLoc);
-        tickBin(dest);
-      }, linkBinConcurrency);
-=======
       const linksToCreate = this.determineTopLevelBinLinks(flatTree);
       const tickBin = this.reporter.progress(flatTree.length + linksToCreate.length);
 
@@ -289,7 +281,7 @@
           await this.linkBinDependencies(pkg, binLoc);
           tickBin(dest);
         },
-        4,
+        linkBinConcurrency,
       );
 
       // create links at top level for all dependencies.
@@ -303,9 +295,8 @@
             tickBin(this.config.cwd);
           }
         },
-        4,
+        linkBinConcurrency,
       );
->>>>>>> fb2d1a42
     }
   }
 

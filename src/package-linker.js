--- conflicted
+++ resolved
@@ -443,7 +443,6 @@
     return range === '*' || satisfiesWithPreleases(version, range, this.config.looseSemver);
   }
 
-<<<<<<< HEAD
   async _warnForMissingBundledDependencies(pkg: Manifest): Promise<void> {
     const ref = pkg._reference;
 
@@ -458,14 +457,11 @@
     }
   }
 
-  async init(patterns: Array<string>, linkDuplicates: boolean, workspaceLayout?: WorkspaceLayout): Promise<void> {
-=======
   async init(
     patterns: Array<string>,
     workspaceLayout?: WorkspaceLayout,
     {linkDuplicates, ignoreOptional}: {linkDuplicates: ?boolean, ignoreOptional: ?boolean} = {},
   ): Promise<void> {
->>>>>>> 8a1dfee9
     this.resolvePeerModules();
     await this.copyModules(patterns, workspaceLayout, {linkDuplicates, ignoreOptional});
   }

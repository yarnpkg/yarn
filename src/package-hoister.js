/* @flow */

import type PackageResolver from './package-resolver.js';
import type Config from './config.js';
import type {Manifest} from './types.js';
import {sortAlpha} from './util/misc.js';

const invariant = require('invariant');
const path = require('path');

type Parts = Array<string>;

let historyCounter = 0;

export class HoistManifest {
  constructor(key: string, parts: Parts, pkg: Manifest, loc: string, isRequired: boolean, isIncompatible: boolean) {
    this.isRequired = isRequired;
    this.isIncompatible = isIncompatible;
    this.loc = loc;
    this.pkg = pkg;

    this.key = key;
    this.parts = parts;
    this.originalKey = key;
    this.previousKeys = [];

    this.history = [];
    this.addHistory(`Start position = ${key}`);
  }

  isRequired: boolean;
  isIncompatible: boolean;
  pkg: Manifest;
  loc: string;
  parts: Parts;
  previousKeys: Array<string>;
  history: Array<string>;
  key: string;
  originalKey: string;

  addHistory(msg: string) {
    this.history.push(`${++historyCounter}: ${msg}`);
  }
}

export default class PackageHoister {
  constructor(config: Config, resolver: PackageResolver) {
    this.resolver = resolver;
    this.config = config;

    this.taintedKeys = new Map();
    this.levelQueue = [];
    this.tree = new Map();
  }

  resolver: PackageResolver;
  config: Config;

  levelQueue: Array<[string, HoistManifest]>;
  tree: Map<string, HoistManifest>;
  taintedKeys: Map<string, HoistManifest>;

  /**
   * Taint this key and prevent any modules from being hoisted to it.
   */

  taintKey(key: string, info: HoistManifest): boolean {
    const existingTaint = this.taintedKeys.get(key);
    if (existingTaint && existingTaint.loc !== info.loc) {
      return false;
    } else {
      this.taintedKeys.set(key, info);
      return true;
    }
  }

  /**
   * Implode an array of ancestry parts into a key.
   */

  implodeKey(parts: Parts): string {
    return parts.join('#');
  }

  /**
   * Seed the hoister with patterns taken from the included resolver.
   */

  seed(patterns: Array<string>) {
    this.prepass(patterns);

    for (const pattern of this.resolver.dedupePatterns(patterns)) {
      this._seed(pattern);
    }

    while (true) {
      let queue = this.levelQueue;
      if (!queue.length) {
        this._propagateRequired();
        return;
      }

      this.levelQueue = [];

      // sort queue to get determinism between runs
      queue = queue.sort(([aPattern], [bPattern]) => {
        return sortAlpha(aPattern, bPattern);
      });

      //
      const infos = [];
      for (const [pattern, parents] of queue) {
        const info = this._seed(pattern, parents);
        if (info) {
          infos.push(info);
        }
      }

      //
      for (const info of infos) {
        this.hoist(info);
      }
    }
  }

  /**
   * Seed the hoister with a specific pattern.
   */

  _seed(pattern: string, parent?: HoistManifest): ?HoistManifest {
    //
    const pkg = this.resolver.getStrictResolvedPattern(pattern);
    const ref = pkg._reference;
    invariant(ref, 'expected reference');

    //
    let parentParts: Parts = [];
    const isIncompatible = ref.incompatible;
    let isRequired = !parent && !ref.ignore && !isIncompatible;

    if (parent) {
      if (!this.tree.get(parent.key)) {
        return null;
      }
      // non ignored dependencies inherit parent's ignored status
      // parent may transition from ignored to non ignored when hoisted if it is used in another non ignored branch
      if (!isRequired && !isIncompatible && parent.isRequired) {
        isRequired = true;
      }
      parentParts = parent.parts;
    }

    //
    const loc: string = this.config.generateHardModulePath(ref);
    const parts = parentParts.concat(pkg.name);
    const key: string = this.implodeKey(parts);
    const info: HoistManifest = new HoistManifest(key, parts, pkg, loc, isRequired, isIncompatible);

    //
    this.tree.set(key, info);
    this.taintKey(key, info);

    //
    for (const depPattern of ref.dependencies) {
      this.levelQueue.push([depPattern, info]);
    }

    return info;
  }

  /**
   * Propagate inherited ignore statuses from non-ignored to ignored packages
  */

  _propagateRequired() {
    //
    const toVisit: Array<HoistManifest> = [];

    // enumerate all non-ignored packages
    for (const entry of this.tree.entries()) {
      if (entry[1].isRequired) {
        toVisit.push(entry[1]);
      }
    }

    // visit them
    while (toVisit.length) {
      const info = toVisit.shift();
      const ref = info.pkg._reference;
      invariant(ref, 'expected reference');

      for (const depPattern of ref.dependencies) {
        const depinfo = this._lookupDependency(info, depPattern);
        if (depinfo && !depinfo.isRequired && !depinfo.isIncompatible) {
          depinfo.isRequired = true;
          depinfo.addHistory(`Mark as non-ignored because of usage by ${info.key}`);
          toVisit.push(depinfo);
        }
      }
    }
  }

  /**
   * Looks up the package a dependency resolves to
  */

  _lookupDependency(info: HoistManifest, depPattern: string): ?HoistManifest {
    //
    const pkg = this.resolver.getStrictResolvedPattern(depPattern);
    const ref = pkg._reference;
    invariant(ref, 'expected reference');

    //
    for (let i = info.parts.length; i >= 0; i--) {
      const checkParts = info.parts.slice(0, i).concat(pkg.name);
      const checkKey = this.implodeKey(checkParts);
      const existing = this.tree.get(checkKey);
      if (existing) {
        return existing;
      }
    }

    return null;
  }

  /**
   * Find the highest position we can hoist this module to.
   */

  getNewParts(
    key: string,
    info: HoistManifest,
    parts: Parts,
  ): {
    parts: Parts,
    duplicate: boolean,
  } {
    let stepUp = false;

    const fullKey = this.implodeKey(parts);
    const stack = []; // stack of removed parts
    const name = parts.pop();

    //
    for (let i = parts.length - 1; i >= 0; i--) {
      const checkParts = parts.slice(0, i).concat(name);
      const checkKey = this.implodeKey(checkParts);
      info.addHistory(`Looked at ${checkKey} for a match`);

      const existing = this.tree.get(checkKey);
      if (existing) {
        if (existing.loc === info.loc) {
          // switch to non ignored if earlier deduped version was ignored (must be compatible)
          if (!existing.isRequired && info.isRequired) {
            existing.addHistory(`Deduped ${fullKey} to this item, marking as required`);
            existing.isRequired = true;
          } else {
            existing.addHistory(`Deduped ${fullKey} to this item`);
          }

          return {parts: checkParts, duplicate: true};
        } else {
          // everything above will be shadowed and this is a conflict
          info.addHistory(`Found a collision at ${checkKey}`);
          break;
        }
      }

      const existingTaint = this.taintedKeys.get(checkKey);
      if (existingTaint && existingTaint.loc !== info.loc) {
        info.addHistory(`Broken by ${checkKey}`);
        break;
      }
    }

    // remove redundant parts that wont collide
    while (parts.length) {
      const checkParts = parts.concat(name);
      const checkKey = this.implodeKey(checkParts);

      //
      const existing = this.tree.get(checkKey);
      if (existing) {
        stepUp = true;
        break;
      }

      // check if we're trying to hoist ourselves to a previously unflattened module key,
      // this will result in a conflict and we'll need to move ourselves up
      if (key !== checkKey && this.taintedKeys.has(checkKey)) {
        stepUp = true;
        break;
      }

      //
      stack.push(parts.pop());
    }

    //
    parts.push(name);

    //
    const isValidPosition = (parts: Parts): boolean => {
      const key = this.implodeKey(parts);
      const existing = this.tree.get(key);
      if (existing && existing.loc === info.loc) {
        return true;
      }

      // ensure there's no taint or the taint is us
      const existingTaint = this.taintedKeys.get(key);
      if (existingTaint && existingTaint.loc !== info.loc) {
        return false;
      }

      return true;
    };

    // we need to special case when we attempt to hoist to the top level as the `existing` logic
    // wont be hit in the above `while` loop and we could conflict
    if (!isValidPosition(parts)) {
      stepUp = true;
    }

    // sometimes we need to step up to a parent module to install ourselves
    while (stepUp && stack.length) {
      info.addHistory(`Stepping up from ${this.implodeKey(parts)}`);

      parts.pop(); // remove `name`
      parts.push(stack.pop(), name);

      if (isValidPosition(parts)) {
        info.addHistory(`Found valid position ${this.implodeKey(parts)}`);
        stepUp = false;
      }
    }

    return {parts, duplicate: false};
  }

  /**
   * Hoist all seeded patterns to their highest positions.
   */

  hoist(info: HoistManifest) {
    const {key, parts: rawParts} = info;

    // remove this item from the `tree` map so we can ignore it
    this.tree.delete(key);

    const {parts, duplicate} = this.getNewParts(key, info, rawParts.slice());
    const newKey = this.implodeKey(parts);
    const oldKey = key;
    if (duplicate) {
      info.addHistory(`Satisfied from above by ${newKey}`);
      this.declareRename(info, rawParts, parts);
      return;
    }

    // update to the new key
    if (oldKey === newKey) {
      info.addHistory("Didn't hoist - conflicts above");
      this.setKey(info, oldKey, parts);
      return;
    }

    //
    this.declareRename(info, rawParts, parts);
    this.setKey(info, newKey, parts);
  }

  /**
   * Declare that a module has been hoisted and update our internal references.
   */

  declareRename(info: HoistManifest, oldParts: Array<string>, newParts: Array<string>) {
    // go down the tree from our new position reserving our name
    this.taintParents(info, oldParts.slice(0, -1), newParts.length - 1);
  }

  /**
   * Crawl upwards through a list of ancestry parts and taint a package name.
   */

  taintParents(info: HoistManifest, processParts: Array<string>, start: number) {
    for (let i = start; i < processParts.length; i++) {
      const parts = processParts.slice(0, i).concat(info.pkg.name);
      const key = this.implodeKey(parts);

      if (this.taintKey(key, info)) {
        info.addHistory(`Tainted ${key} to prevent collisions`);
      }
    }
  }

  /**
   * Update the key of a module and update our references.
   */

  setKey(info: HoistManifest, newKey: string, parts: Array<string>) {
    const oldKey = info.key;

    info.key = newKey;
    info.parts = parts;
    this.tree.set(newKey, info);

    if (oldKey === newKey) {
      return;
    }

    info.previousKeys.push(newKey);
    info.addHistory(`New position = ${newKey}`);
  }

  /**
   * Perform a prepass and if there's multiple versions of the same package, hoist the one with
   * the most dependents to the top.
   */

  prepass(patterns: Array<string>) {
    patterns = this.resolver.dedupePatterns(patterns).sort();

    const occurences: {
      [packageName: string]: {
        [version: string]: {
          pattern: string,
          occurences: Set<Manifest>,
        },
      },
    } = {};

    // add an occuring package to the above data structure
    const add = (pattern: string, ancestry: Array<Manifest>) => {
      const pkg = this.resolver.getStrictResolvedPattern(pattern);
      if (ancestry.indexOf(pkg) >= 0) {
        // prevent recursive dependencies
        return;
      }

      const ref = pkg._reference;
      invariant(ref, 'expected reference');

      const versions = (occurences[pkg.name] = occurences[pkg.name] || {});
      const version = (versions[pkg.version] = versions[pkg.version] || {
        occurences: new Set(),
        pattern,
      });
      version.occurences.add(ancestry[ancestry.length - 1]);

      for (const depPattern of ref.dependencies) {
        add(depPattern, ancestry.concat(pkg));
      }
    };

    // get a list of root package names since we can't hoist other dependencies to these spots!
    const rootPackageNames: Set<string> = new Set();
    for (const pattern of patterns) {
      const pkg = this.resolver.getStrictResolvedPattern(pattern);
      rootPackageNames.add(pkg.name);
    }

    // seed occurences
    for (const pattern of patterns) {
      add(pattern, []);
    }

    for (const packageName of Object.keys(occurences).sort()) {
      const versionOccurences = occurences[packageName];
      const versions = Object.keys(versionOccurences);

      if (versions.length === 1) {
        // only one package type so we'll hoist this to the top anyway
        continue;
      }

      if (this.tree.get(packageName)) {
        // a transitive dependency of a previously hoisted dependency exists
        continue;
      }

      if (rootPackageNames.has(packageName)) {
        // can't replace top level packages
        continue;
      }

      let mostOccurenceCount;
      let mostOccurencePattern;
      for (const version of Object.keys(versionOccurences).sort()) {
        const {occurences, pattern} = versionOccurences[version];
        const occurenceCount = occurences.size;

        if (!mostOccurenceCount || occurenceCount > mostOccurenceCount) {
          mostOccurenceCount = occurenceCount;
          mostOccurencePattern = pattern;
        }
      }
      invariant(mostOccurencePattern, 'expected most occuring pattern');
      invariant(mostOccurenceCount, 'expected most occuring count');

      // only hoist this module if it occured more than once
      if (mostOccurenceCount > 1) {
        this._seed(mostOccurencePattern);
      }
    }
  }

  /**
   * Produce a flattened list of module locations and manifests.
   */

  async init(): Array<[string, HoistManifest]> {
    const flatTree = [];

    //
    for (const [key, info] of this.tree.entries()) {
      // decompress the location and push it to the flat tree. this path could be made
      // up of modules from different registries so we need to handle this specially
      const parts: Array<string> = [];
      const keyParts = key.split('#');
      for (let i = 0; i < keyParts.length; i++) {
        const key = keyParts.slice(0, i + 1).join('#');
        const hoisted = this.tree.get(key);
        invariant(hoisted, 'expected hoisted manifest');
        parts.push(this.config.getFolder(hoisted.pkg));
        parts.push(keyParts[i]);
      }

      if (this.config.modulesFolder) {
        // remove the first part which will be the folder name and replace it with a
        // hardcoded modules folder
<<<<<<< HEAD
        parts.splice(0, 1, this.config.modulesFolder);
      } else {
        // first part will be the registry-specific module folder
        parts.splice(0, 0, this.config.worktreeFolder || this.config.cwd);
=======
        parts.shift();
        const modulesFolder = this.config.modulesFolder == null ? '' : this.config.modulesFolder;
        parts.unshift(modulesFolder);
      } else {
        // first part will be the registry-specific module folder
        const cwd = this.config.cwd == null ? '' : this.config.cwd;
        parts.unshift(cwd);
>>>>>>> e56cdb8f
      }

      const loc = path.join(...parts);
      flatTree.push([loc, info]);
    }

    // remove ignored modules from the tree
    const visibleFlatTree = [];
    for (const [loc, info] of flatTree) {
      const ref = info.pkg._reference;
      invariant(ref, 'expected reference');

      if (!info.isRequired) {
        info.addHistory('Deleted as this module was ignored');
      } else {
        visibleFlatTree.push([loc, info]);
      }
    }
    return visibleFlatTree;
  }
}

export type HoistManifestTuple = [string, HoistManifest];
export type HoistManifestTuples = Array<HoistManifestTuple>;<|MERGE_RESOLUTION|>--- conflicted
+++ resolved
@@ -528,20 +528,10 @@
       if (this.config.modulesFolder) {
         // remove the first part which will be the folder name and replace it with a
         // hardcoded modules folder
-<<<<<<< HEAD
         parts.splice(0, 1, this.config.modulesFolder);
       } else {
         // first part will be the registry-specific module folder
         parts.splice(0, 0, this.config.worktreeFolder || this.config.cwd);
-=======
-        parts.shift();
-        const modulesFolder = this.config.modulesFolder == null ? '' : this.config.modulesFolder;
-        parts.unshift(modulesFolder);
-      } else {
-        // first part will be the registry-specific module folder
-        const cwd = this.config.cwd == null ? '' : this.config.cwd;
-        parts.unshift(cwd);
->>>>>>> e56cdb8f
       }
 
       const loc = path.join(...parts);

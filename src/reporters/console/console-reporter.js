--- conflicted
+++ resolved
@@ -13,17 +13,12 @@
 import {clearLine} from './util.js';
 import {removeSuffix} from '../../util/misc.js';
 
-<<<<<<< HEAD
 let stripAnsi = require('strip-ansi');
+let {inspect} = require('util');
 let readline = require('readline');
 let repeat = require('repeating');
-=======
-let {inspect} = require('util');
->>>>>>> 46b5bd24
 let chalk = require('chalk');
 let read = require('read');
-let readline = require('readline');
-let repeat = require('repeating');
 
 function sortTrees(trees: Trees = []): Trees {
   return trees.sort(function(tree1, tree2): number {

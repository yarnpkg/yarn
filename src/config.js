--- conflicted
+++ resolved
@@ -639,20 +639,13 @@
     if (!this.workspacesEnabled) {
       return workspaces;
     }
-<<<<<<< HEAD
+
     const ws = this.getWorkspaces(rootManifest, true);
     const patterns = ws && ws.packages ? ws.packages : [];
-    // if (!rootManifest.private && patterns.length > 0) {
-    //   throw new MessageError(this.reporter.lang('workspacesRequirePrivateProjects'));
-    // }
-=======
-    if (!rootManifest.private && patterns.length > 0) {
-      throw new MessageError(this.reporter.lang('workspacesRequirePrivateProjects'));
-    }
+    
     if (!Array.isArray(patterns)) {
       throw new MessageError(this.reporter.lang('workspacesSettingMustBeArray'));
     }
->>>>>>> fb6511c9
 
     const registryFilenames = registryNames
       .map(registryName => this.registries[registryName].constructor.filename)

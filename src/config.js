--- conflicted
+++ resolved
@@ -386,10 +386,7 @@
           return file;
         }
       }
-<<<<<<< HEAD
-
-=======
->>>>>>> 8de54b1d
+      
       return null;
     });
   }

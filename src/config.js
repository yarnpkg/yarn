--- conflicted
+++ resolved
@@ -201,17 +201,15 @@
       key: String(opts.key || this.getOption('key') || ''),
     });
 
-<<<<<<< HEAD
     //init & create cacheFolder, tempFolder
     this.cacheFolder = String(opts.cacheFolder || this.getOption('cache-folder') || constants.MODULE_CACHE_DIRECTORY);
     this.tempFolder = opts.tempFolder || path.join(this.cacheFolder, '.tmp');
     await fs.mkdirp(this.cacheFolder);
     await fs.mkdirp(this.tempFolder);
-=======
+
     if (this.getOption('production') || process.env.NODE_ENV === 'production') {
       this.production = true;
     }
->>>>>>> d95dd091
   }
 
   _init(opts: ConfigOptions) {

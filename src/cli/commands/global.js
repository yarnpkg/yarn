/* @flow */

import type {Reporter} from '../../reporters/index.js';
import type {Manifest} from '../../types.js';
import type Config from '../../config.js';
import {MessageError} from '../../errors.js';
import {registries} from '../../registries/index.js';
import NoopReporter from '../../reporters/base-reporter.js';
import buildSubCommands from './_build-sub-commands.js';
import Lockfile from '../../lockfile/wrapper.js';
import {Install} from './install.js';
import {Add} from './add.js';
import {run as runRemove} from './remove.js';
import {run as runUpgrade} from './upgrade.js';
import {linkBin} from '../../package-linker.js';
import * as fs from '../../util/fs.js';

class GlobalAdd extends Add {
  maybeOutputSaveTree(): Promise<void> {
    for (const pattern of this.addedPatterns) {
      const manifest = this.resolver.getStrictResolvedPattern(pattern);
      ls(manifest, this.reporter, true);
    }
    return Promise.resolve();
  }

  _logSuccessSaveLockfile() {
    // noop
  }
}

const path = require('path');

export function hasWrapper(flags: Object, args: Array<string>): boolean {
  return args[0] !== 'bin';
}

async function updateCwd(config: Config): Promise<void> {
  await config.init({
    cwd: config.globalFolder,
    binLinks: true,
    globalFolder: config.globalFolder,
    cacheFolder: config.cacheFolder,
    linkFolder: config.linkFolder,
  });
}

async function getBins(config: Config): Promise<Set<string>> {
  // build up list of registry folders to search for binaries
  const dirs = [];
  for (const registryName of Object.keys(registries)) {
    const registry = config.registries[registryName];
    dirs.push(registry.loc);
  }

  // build up list of binary files
  const paths = new Set();
  for (const dir of dirs) {
    const binDir = path.join(dir, '.bin');
    if (!await fs.exists(binDir)) {
      continue;
    }

    for (const name of await fs.readdir(binDir)) {
      paths.add(path.join(binDir, name));
    }
  }
  return paths;
}

function getGlobalPrefix(config: Config, flags: Object): string {
  if (flags.prefix) {
    return flags.prefix;
  } else if (config.getOption('prefix')) {
    return String(config.getOption('prefix'));
  } else if (process.env.PREFIX) {
    return process.env.PREFIX;
  } else if (process.platform === 'win32') {
    // c:\node\node.exe --> prefix=c:\node\
    return path.dirname(process.execPath);
  } else {
    // /usr/local/bin/node --> prefix=/usr/local
    let prefix = path.dirname(path.dirname(process.execPath));

    // destdir only is respected on Unix
    if (process.env.DESTDIR) {
      prefix = path.join(process.env.DESTDIR, prefix);
    }

    return prefix;
  }
}

function getBinFolder(config: Config, flags: Object): string {
  const prefix = getGlobalPrefix(config, flags);
  if (process.platform === 'win32') {
    return prefix;
  } else {
    return path.resolve(prefix, 'bin');
  }
}

async function initUpdateBins(config: Config, reporter: Reporter, flags: Object): Promise<() => Promise<void>> {
  const beforeBins = await getBins(config);
  const binFolder = getBinFolder(config, flags);

  function throwPermError(err: Error & { [code: string]: string }, dest: string) {
    if (err.code === 'EACCES') {
      throw new MessageError(reporter.lang('noFilePermission', dest));
    } else {
      throw err;
    }
  }

  return async function(): Promise<void> {
    const afterBins = await getBins(config);

    // remove old bins
    for (const src of beforeBins) {
      if (afterBins.has(src)) {
        // not old
        continue;
      }

      // remove old bin
      const dest = path.join(binFolder, path.basename(src));
      try {
        await fs.unlink(dest);
      } catch (err) {
        throwPermError(err, dest);
      }
    }

    // add new bins
    for (const src of afterBins) {
      if (beforeBins.has(src)) {
        // already inserted
        continue;
      }

      // insert new bin
      const dest = path.join(binFolder, path.basename(src));
<<<<<<< HEAD
      await fs.unlink(dest);
      await linkBin(src, dest);
      if (process.platform === 'win32' && dest.indexOf('.cmd') != -1) {
        await fs.rename(dest + '.cmd', dest);
=======
      try {
        await fs.unlink(dest);
        await linkBin(src, dest);
      } catch (err) {
        throwPermError(err, dest);
>>>>>>> f3bfc9cf
      }
    }
  };
}

function ls(manifest: Manifest, reporter: Reporter, saved: boolean) {
  const bins = manifest.bin ? Object.keys(manifest.bin) : [];
  const human = `${manifest.name}@${manifest.version}`;
  if (bins.length) {
    if (saved) {
      reporter.success(`Installed ${human} with binaries:`);
    } else {
      reporter.info(`${human} has binaries:`);
    }
    reporter.list(`bins-${manifest.name}`, bins);
  } else if (saved) {
    reporter.warn(`${human} has no binaries`);
  }
}

const {run, setFlags: _setFlags} = buildSubCommands('global', {
  async add(
    config: Config,
    reporter: Reporter,
    flags: Object,
    args: Array<string>,
  ): Promise<void> {
    await updateCwd(config);

    const updateBins = await initUpdateBins(config, reporter, flags);

    // install module
    const lockfile = await Lockfile.fromDirectory(config.cwd);
    const install = new GlobalAdd(args, flags, config, reporter, lockfile);
    await install.init();

    // link binaries
    await updateBins();
  },

  bin(
    config: Config,
    reporter: Reporter,
    flags: Object,
    args: Array<string>,
  ) {
    console.log(getBinFolder(config, flags));
  },

  async ls(
    config: Config,
    reporter: Reporter,
    flags: Object,
    args: Array<string>,
  ): Promise<void> {
    await updateCwd(config);

    // install so we get hard file paths
    const lockfile = await Lockfile.fromDirectory(config.cwd);
    const install = new Install({skipIntegrity: true}, config, new NoopReporter(), lockfile);
    const patterns = await install.init();

    // dump global modules
    for (const pattern of patterns) {
      const manifest = install.resolver.getStrictResolvedPattern(pattern);
      ls(manifest, reporter, false);
    }
  },

  async remove(
    config: Config,
    reporter: Reporter,
    flags: Object,
    args: Array<string>,
  ): Promise<void> {
    await updateCwd(config);

    const updateBins = await initUpdateBins(config, reporter, flags);

    // remove module
    await runRemove(config, reporter, flags, args);

    // remove binaries
    await updateBins();
  },

  async upgrade(
    config: Config,
    reporter: Reporter,
    flags: Object,
    args: Array<string>,
  ): Promise<void> {
    await updateCwd(config);

    const updateBins = await initUpdateBins(config, reporter, flags);

    // upgrade module
    await runUpgrade(config, reporter, flags, args);

    // update binaries
    await updateBins();
  },
});

export {run};

export function setFlags(commander: Object) {
  _setFlags(commander);
  commander.option('--prefix <prefix>', 'bin prefix to use to install binaries');
}<|MERGE_RESOLUTION|>--- conflicted
+++ resolved
@@ -140,18 +140,14 @@
 
       // insert new bin
       const dest = path.join(binFolder, path.basename(src));
-<<<<<<< HEAD
-      await fs.unlink(dest);
-      await linkBin(src, dest);
-      if (process.platform === 'win32' && dest.indexOf('.cmd') != -1) {
-        await fs.rename(dest + '.cmd', dest);
-=======
       try {
         await fs.unlink(dest);
         await linkBin(src, dest);
+        if (process.platform === 'win32' && dest.indexOf('.cmd') != -1) {
+          await fs.rename(dest + '.cmd', dest);
+        }
       } catch (err) {
         throwPermError(err, dest);
->>>>>>> f3bfc9cf
       }
     }
   };

--- conflicted
+++ resolved
@@ -4,7 +4,6 @@
 import type Config from '../../config.js';
 import buildSubCommands from './_build-sub-commands.js';
 import * as fs from '../../util/fs.js';
-import {METADATA_FILENAME} from '../../constants';
 
 const path = require('path');
 const micromatch = require('micromatch');
@@ -13,39 +12,13 @@
   return args[0] !== 'dir';
 }
 
-<<<<<<< HEAD
-function isScopedPackage(loc, metadataFile = METADATA_FILENAME): Promise<boolean> {
-  return fs.exists(path.join(loc, metadataFile)).then(res => !res);
+function isScopedPackageDirectory(packagePath): boolean {
+  return packagePath.indexOf('@') > -1;
 }
 
 async function getPackagesPaths(config, currentPath): Object {
   const results = [];
   const stat = await fs.lstat(currentPath);
-=======
-async function list(config: Config, reporter: Reporter, flags: Object, args: Array<string>): Promise<void> {
-  async function readCacheMetadata(parentDir = config.cacheFolder): Promise<Array<Array<string>>> {
-    const folders = await fs.readdir(parentDir);
-    const packagesMetadata = [];
-
-    for (const folder of folders) {
-      if (folder[0] === '.') {
-        continue;
-      }
-
-      const loc = path.join(parentDir, folder);
-      // Check if this is a scoped package
-      if (folder.indexOf('@') > -1) {
-        // If so, recurrently read scoped packages metadata
-        packagesMetadata.push(...(await readCacheMetadata(loc)));
-      } else {
-        const {registry, package: manifest, remote} = await config.readPackageMetadata(loc);
-        if (flags.pattern && !micromatch.contains(manifest.name, flags.pattern)) {
-          continue;
-        }
-        packagesMetadata.push([manifest.name, manifest.version, registry, (remote && remote.resolved) || '']);
-      }
-    }
->>>>>>> 06910374
 
   if (!stat.isDirectory()) {
     return results;
@@ -56,8 +29,8 @@
     if (folder[0] === '.') {
       continue;
     }
-    const packagePath = path.join(config.cacheFolder, currentPath.replace(config.cacheFolder, ''), folder);
-    if (await isScopedPackage(packagePath)) {
+    const packagePath = path.join(currentPath, folder);
+    if (isScopedPackageDirectory(folder)) {
       results.push(...(await getPackagesPaths(config, packagePath)));
     } else {
       results.push(packagePath);

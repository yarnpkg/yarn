--- conflicted
+++ resolved
@@ -103,25 +103,13 @@
   pkg.dist.tarball = url.resolve(registry, tbURI).replace(/^https:\/\//, 'http://');
 
   // publish package
-<<<<<<< HEAD
-  const res = await config.registries.npm.request(NpmRegistry.escapeName(pkg.name), {
-    registry: pkg && pkg.publishConfig && pkg.publishConfig.registry,
-    method: 'PUT',
-    body: root,
-  });
-
-  if (res) {
-    await config.executeLifecycleScript('publish');
-    await config.executeLifecycleScript('postpublish');
-  } else {
-=======
   try {
     await config.registries.npm.request(NpmRegistry.escapeName(pkg.name), {
+      registry: pkg && pkg.publishConfig && pkg.publishConfig.registry,
       method: 'PUT',
       body: root,
     });
   } catch (error) {
->>>>>>> 0978543c
     throw new MessageError(config.reporter.lang('publishFail'));
   }
 

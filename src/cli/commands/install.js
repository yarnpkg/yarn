/* @flow */

import type {InstallationMethod} from '../../util/yarn-version.js';
import type {Reporter} from '../../reporters/index.js';
import type {ReporterSelectOption} from '../../reporters/types.js';
import type {Manifest, DependencyRequestPatterns} from '../../types.js';
import type Config, {RootManifests} from '../../config.js';
import type {RegistryNames} from '../../registries/index.js';
import type {LockfileObject} from '../../lockfile';
import {callThroughHook} from '../../util/hooks.js';
import normalizeManifest from '../../util/normalize-manifest/index.js';
import {MessageError} from '../../errors.js';
import InstallationIntegrityChecker from '../../integrity-checker.js';
import Lockfile from '../../lockfile';
import {stringify as lockStringify} from '../../lockfile';
import * as fetcher from '../../package-fetcher.js';
import PackageInstallScripts from '../../package-install-scripts.js';
import * as compatibility from '../../package-compatibility.js';
import PackageResolver from '../../package-resolver.js';
import PackageLinker from '../../package-linker.js';
import {registries} from '../../registries/index.js';
import {getExoticResolver} from '../../resolvers/index.js';
import {clean} from './autoclean.js';
import * as constants from '../../constants.js';
import {normalizePattern} from '../../util/normalize-pattern.js';
import * as fs from '../../util/fs.js';
import map from '../../util/map.js';
import {version as YARN_VERSION, getInstallationMethod} from '../../util/yarn-version.js';
import {generatePnpMap} from '../../util/generate-pnp-map.js';
import WorkspaceLayout from '../../workspace-layout.js';
import ResolutionMap from '../../resolution-map.js';
import guessName from '../../util/guess-name';
import Audit from './audit';

const deepEqual = require('deep-equal');
const emoji = require('node-emoji');
const invariant = require('invariant');
const path = require('path');
const semver = require('semver');
const uuid = require('uuid');
const ssri = require('ssri');

const ONE_DAY = 1000 * 60 * 60 * 24;

export type InstallCwdRequest = {
  requests: DependencyRequestPatterns,
  patterns: Array<string>,
  ignorePatterns: Array<string>,
  usedPatterns: Array<string>,
  manifest: Object,
  workspaceLayout?: WorkspaceLayout,
};

type Flags = {
  // install
  har: boolean,
  ignorePlatform: boolean,
  ignoreEngines: boolean,
  ignoreScripts: boolean,
  ignoreOptional: boolean,
  linkDuplicates: boolean,
  force: boolean,
  flat: boolean,
  lockfile: boolean,
  pureLockfile: boolean,
  frozenLockfile: boolean,
  skipIntegrityCheck: boolean,
  checkFiles: boolean,
  audit: boolean,

  // add
  peer: boolean,
  dev: boolean,
  optional: boolean,
  exact: boolean,
  tilde: boolean,
  ignoreWorkspaceRootCheck: boolean,

  // outdated, update-interactive
  includeWorkspaceDeps: boolean,

  // add, remove, upgrade
  workspaceRootIsCwd: boolean,
};

/**
 * Try and detect the installation method for Yarn and provide a command to update it with.
 */

function getUpdateCommand(installationMethod: InstallationMethod): ?string {
  if (installationMethod === 'tar') {
    return `curl --compressed -o- -L ${constants.YARN_INSTALLER_SH} | bash`;
  }

  if (installationMethod === 'homebrew') {
    return 'brew upgrade yarn';
  }

  if (installationMethod === 'deb') {
    return 'sudo apt-get update && sudo apt-get install yarn';
  }

  if (installationMethod === 'rpm') {
    return 'sudo yum install yarn';
  }

  if (installationMethod === 'npm') {
    return 'npm install --global yarn';
  }

  if (installationMethod === 'chocolatey') {
    return 'choco upgrade yarn';
  }

  if (installationMethod === 'apk') {
    return 'apk update && apk add -u yarn';
  }

  return null;
}

function getUpdateInstaller(installationMethod: InstallationMethod): ?string {
  // Windows
  if (installationMethod === 'msi') {
    return constants.YARN_INSTALLER_MSI;
  }

  return null;
}

function normalizeFlags(config: Config, rawFlags: Object): Flags {
  const flags = {
    // install
    har: !!rawFlags.har,
    ignorePlatform: !!rawFlags.ignorePlatform,
    ignoreEngines: !!rawFlags.ignoreEngines,
    ignoreScripts: !!rawFlags.ignoreScripts,
    ignoreOptional: !!rawFlags.ignoreOptional,
    force: !!rawFlags.force,
    flat: !!rawFlags.flat,
    lockfile: rawFlags.lockfile !== false,
    pureLockfile: !!rawFlags.pureLockfile,
    updateChecksums: !!rawFlags.updateChecksums,
    skipIntegrityCheck: !!rawFlags.skipIntegrityCheck,
    frozenLockfile: !!rawFlags.frozenLockfile,
    linkDuplicates: !!rawFlags.linkDuplicates,
    checkFiles: !!rawFlags.checkFiles,
    audit: !!rawFlags.audit,

    // add
    peer: !!rawFlags.peer,
    dev: !!rawFlags.dev,
    optional: !!rawFlags.optional,
    exact: !!rawFlags.exact,
    tilde: !!rawFlags.tilde,
    ignoreWorkspaceRootCheck: !!rawFlags.ignoreWorkspaceRootCheck,

    // outdated, update-interactive
    includeWorkspaceDeps: !!rawFlags.includeWorkspaceDeps,

    // add, remove, update
    workspaceRootIsCwd: rawFlags.workspaceRootIsCwd !== false,
  };

  if (config.getOption('ignore-scripts')) {
    flags.ignoreScripts = true;
  }

  if (config.getOption('ignore-platform')) {
    flags.ignorePlatform = true;
  }

  if (config.getOption('ignore-engines')) {
    flags.ignoreEngines = true;
  }

  if (config.getOption('ignore-optional')) {
    flags.ignoreOptional = true;
  }

  if (config.getOption('force')) {
    flags.force = true;
  }

  return flags;
}

export class Install {
  constructor(flags: Object, config: Config, reporter: Reporter, lockfile: Lockfile) {
    this.rootManifestRegistries = [];
    this.rootPatternsToOrigin = map();
    this.lockfile = lockfile;
    this.reporter = reporter;
    this.config = config;
    this.flags = normalizeFlags(config, flags);
    this.resolutions = map(); // Legacy resolutions field used for flat install mode
    this.resolutionMap = new ResolutionMap(config); // Selective resolutions for nested dependencies
    this.resolver = new PackageResolver(config, lockfile, this.resolutionMap);
    this.integrityChecker = new InstallationIntegrityChecker(config);
    this.linker = new PackageLinker(config, this.resolver);
    this.scripts = new PackageInstallScripts(config, this.resolver, this.flags.force);
  }

  flags: Flags;
  rootManifestRegistries: Array<RegistryNames>;
  registries: Array<RegistryNames>;
  lockfile: Lockfile;
  resolutions: {[packageName: string]: string};
  config: Config;
  reporter: Reporter;
  resolver: PackageResolver;
  scripts: PackageInstallScripts;
  linker: PackageLinker;
  rootPatternsToOrigin: {[pattern: string]: string};
  integrityChecker: InstallationIntegrityChecker;
  resolutionMap: ResolutionMap;

  /**
   * Create a list of dependency requests from the current directories manifests.
   */

  async fetchRequestFromCwd(
    excludePatterns?: Array<string> = [],
    ignoreUnusedPatterns?: boolean = false,
  ): Promise<InstallCwdRequest> {
    const patterns = [];
    const deps: DependencyRequestPatterns = [];
    let resolutionDeps: DependencyRequestPatterns = [];
    const manifest = {};

    const ignorePatterns = [];
    const usedPatterns = [];
    let workspaceLayout;

    // some commands should always run in the context of the entire workspace
    const cwd =
      this.flags.includeWorkspaceDeps || this.flags.workspaceRootIsCwd ? this.config.lockfileFolder : this.config.cwd;

    // non-workspaces are always root, otherwise check for workspace root
    const cwdIsRoot = !this.config.workspaceRootFolder || this.config.lockfileFolder === cwd;

    // exclude package names that are in install args
    const excludeNames = [];
    for (const pattern of excludePatterns) {
      if (getExoticResolver(pattern)) {
        excludeNames.push(guessName(pattern));
      } else {
        // extract the name
        const parts = normalizePattern(pattern);
        excludeNames.push(parts.name);
      }
    }

    const stripExcluded = (manifest: Manifest) => {
      for (const exclude of excludeNames) {
        if (manifest.dependencies && manifest.dependencies[exclude]) {
          delete manifest.dependencies[exclude];
        }
        if (manifest.devDependencies && manifest.devDependencies[exclude]) {
          delete manifest.devDependencies[exclude];
        }
        if (manifest.optionalDependencies && manifest.optionalDependencies[exclude]) {
          delete manifest.optionalDependencies[exclude];
        }
      }
    };

    for (const registry of Object.keys(registries)) {
      const {filename} = registries[registry];
      const loc = path.join(cwd, filename);
      if (!await fs.exists(loc)) {
        continue;
      }

      this.rootManifestRegistries.push(registry);

      const projectManifestJson = await this.config.readJson(loc);
      await normalizeManifest(projectManifestJson, cwd, this.config, cwdIsRoot);

      Object.assign(this.resolutions, projectManifestJson.resolutions);
      Object.assign(manifest, projectManifestJson);

      this.resolutionMap.init(this.resolutions);
      for (const packageName of Object.keys(this.resolutionMap.resolutionsByPackage)) {
        for (const {pattern} of this.resolutionMap.resolutionsByPackage[packageName]) {
          resolutionDeps = [...resolutionDeps, {registry, pattern, optional: false, hint: 'resolution'}];
        }
      }

      const pushDeps = (
        depType,
        manifest: Object,
        {hint, optional}: {hint: ?constants.RequestHint, optional: boolean},
        isUsed,
      ) => {
        if (ignoreUnusedPatterns && !isUsed) {
          return;
        }
        // We only take unused dependencies into consideration to get deterministic hoisting.
        // Since flat mode doesn't care about hoisting and everything is top level and specified then we can safely
        // leave these out.
        if (this.flags.flat && !isUsed) {
          return;
        }
        const depMap = manifest[depType];
        for (const name in depMap) {
          if (excludeNames.indexOf(name) >= 0) {
            continue;
          }

          let pattern = name;
          if (!this.lockfile.getLocked(pattern)) {
            // when we use --save we save the dependency to the lockfile with just the name rather than the
            // version combo
            pattern += '@' + depMap[name];
          }

          // normalization made sure packages are mentioned only once
          if (isUsed) {
            usedPatterns.push(pattern);
          } else {
            ignorePatterns.push(pattern);
          }

          this.rootPatternsToOrigin[pattern] = depType;
          patterns.push(pattern);
          deps.push({pattern, registry, hint, optional, workspaceName: manifest.name, workspaceLoc: manifest._loc});
        }
      };

      if (cwdIsRoot) {
        pushDeps('dependencies', projectManifestJson, {hint: null, optional: false}, true);
        pushDeps('devDependencies', projectManifestJson, {hint: 'dev', optional: false}, !this.config.production);
        pushDeps('optionalDependencies', projectManifestJson, {hint: 'optional', optional: true}, true);
      }

      if (this.config.workspaceRootFolder) {
        const workspaceLoc = cwdIsRoot ? loc : path.join(this.config.lockfileFolder, filename);
        const workspacesRoot = path.dirname(workspaceLoc);

        let workspaceManifestJson = projectManifestJson;
        if (!cwdIsRoot) {
          // the manifest we read before was a child workspace, so get the root
          workspaceManifestJson = await this.config.readJson(workspaceLoc);
          await normalizeManifest(workspaceManifestJson, workspacesRoot, this.config, true);
        }

        const workspaces = await this.config.resolveWorkspaces(workspacesRoot, workspaceManifestJson);
        workspaceLayout = new WorkspaceLayout(workspaces, this.config);

        // add virtual manifest that depends on all workspaces, this way package hoisters and resolvers will work fine
        const workspaceDependencies = {...workspaceManifestJson.dependencies};
        for (const workspaceName of Object.keys(workspaces)) {
          const workspaceManifest = workspaces[workspaceName].manifest;
          workspaceDependencies[workspaceName] = workspaceManifest.version;

          // include dependencies from all workspaces
          if (this.flags.includeWorkspaceDeps) {
            pushDeps('dependencies', workspaceManifest, {hint: null, optional: false}, true);
            pushDeps('devDependencies', workspaceManifest, {hint: 'dev', optional: false}, !this.config.production);
            pushDeps('optionalDependencies', workspaceManifest, {hint: 'optional', optional: true}, true);
          }
        }
        const virtualDependencyManifest: Manifest = {
          _uid: '',
          name: `workspace-aggregator-${uuid.v4()}`,
          version: '1.0.0',
          _registry: 'npm',
          _loc: workspacesRoot,
          dependencies: workspaceDependencies,
          devDependencies: {...workspaceManifestJson.devDependencies},
          optionalDependencies: {...workspaceManifestJson.optionalDependencies},
          private: workspaceManifestJson.private,
          workspaces: workspaceManifestJson.workspaces,
        };
        workspaceLayout.virtualManifestName = virtualDependencyManifest.name;
        const virtualDep = {};
        virtualDep[virtualDependencyManifest.name] = virtualDependencyManifest.version;
        workspaces[virtualDependencyManifest.name] = {loc: workspacesRoot, manifest: virtualDependencyManifest};

        // ensure dependencies that should be excluded are stripped from the correct manifest
        stripExcluded(cwdIsRoot ? virtualDependencyManifest : workspaces[projectManifestJson.name].manifest);

        pushDeps('workspaces', {workspaces: virtualDep}, {hint: 'workspaces', optional: false}, true);

        const implicitWorkspaceDependencies = {...workspaceDependencies};

        for (const type of constants.OWNED_DEPENDENCY_TYPES) {
          for (const dependencyName of Object.keys(projectManifestJson[type] || {})) {
            delete implicitWorkspaceDependencies[dependencyName];
          }
        }

        pushDeps(
          'dependencies',
          {dependencies: implicitWorkspaceDependencies},
          {hint: 'workspaces', optional: false},
          true,
        );
      }

      break;
    }

    // inherit root flat flag
    if (manifest.flat) {
      this.flags.flat = true;
    }

    return {
      requests: [...resolutionDeps, ...deps],
      patterns,
      manifest,
      usedPatterns,
      ignorePatterns,
      workspaceLayout,
    };
  }

  /**
   * TODO description
   */

  prepareRequests(requests: DependencyRequestPatterns): DependencyRequestPatterns {
    return requests;
  }

  preparePatterns(patterns: Array<string>): Array<string> {
    return patterns;
  }
  preparePatternsForLinking(patterns: Array<string>, cwdManifest: Manifest, cwdIsRoot: boolean): Array<string> {
    return patterns;
  }

  async prepareManifests(): Promise<RootManifests> {
    const manifests = await this.config.getRootManifests();
    return manifests;
  }

  async bailout(patterns: Array<string>, workspaceLayout: ?WorkspaceLayout): Promise<boolean> {
    // We don't want to skip the audit - it could yield important errors
    if (this.flags.audit) {
      return false;
    }
    // PNP is so fast that the integrity check isn't pertinent
    if (this.config.plugnplayEnabled) {
      return false;
    }
    if (this.flags.skipIntegrityCheck || this.flags.force) {
      return false;
    }
    const lockfileCache = this.lockfile.cache;
    if (!lockfileCache) {
      return false;
    }
    const lockfileClean = this.lockfile.parseResultType === 'success';
    const match = await this.integrityChecker.check(patterns, lockfileCache, this.flags, workspaceLayout);
    if (this.flags.frozenLockfile && (!lockfileClean || match.missingPatterns.length > 0)) {
      throw new MessageError(this.reporter.lang('installFrozenLockfileError'));
    }

    const haveLockfile = await fs.exists(path.join(this.config.lockfileFolder, constants.LOCKFILE_FILENAME));

<<<<<<< HEAD
    if (match.integrityMatches && haveLockfile && lockfileClean && lockfileIntegrityPresent) {
      this.reporter.success(this.reporter.lang('installUpToDate'));
=======
    const lockfileIntegrityPresent = !this.lockfile.hasEntriesExistWithoutIntegrity();
    const integrityBailout = lockfileIntegrityPresent || !this.config.autoAddIntegrity;

    if (match.integrityMatches && haveLockfile && lockfileClean && integrityBailout) {
      this.reporter.success(this.reporter.lang('upToDate'));
>>>>>>> 276720b7
      return true;
    }

    if (match.integrityFileMissing && haveLockfile) {
      // Integrity file missing, force script installations
      this.scripts.setForce(true);
      return false;
    }

    if (match.hardRefreshRequired) {
      // e.g. node version doesn't match, force script installations
      this.scripts.setForce(true);
      return false;
    }

    if (!patterns.length && !match.integrityFileMissing) {
      this.reporter.success(this.reporter.lang('installNothingToInstall'));
      await this.createEmptyManifestFolders();
      await this.saveLockfileAndIntegrity(patterns, workspaceLayout);
      return true;
    }

    return false;
  }

  /**
   * Produce empty folders for all used root manifests.
   */

  async createEmptyManifestFolders(): Promise<void> {
    if (this.config.modulesFolder) {
      // already created
      return;
    }

    for (const registryName of this.rootManifestRegistries) {
      const {folder} = this.config.registries[registryName];
      await fs.mkdirp(path.join(this.config.lockfileFolder, folder));
    }
  }

  /**
   * TODO description
   */

  markIgnored(patterns: Array<string>) {
    for (const pattern of patterns) {
      const manifest = this.resolver.getStrictResolvedPattern(pattern);
      const ref = manifest._reference;
      invariant(ref, 'expected package reference');

      // just mark the package as ignored. if the package is used by a required package, the hoister
      // will take care of that.
      ref.ignore = true;
    }
  }

  /**
   * helper method that gets only recent manifests
   * used by global.ls command
   */
  async getFlattenedDeps(): Promise<Array<string>> {
    const {requests: depRequests, patterns: rawPatterns} = await this.fetchRequestFromCwd();

    await this.resolver.init(depRequests, {});

    const manifests = await fetcher.fetch(this.resolver.getManifests(), this.config);
    this.resolver.updateManifests(manifests);

    return this.flatten(rawPatterns);
  }

  /**
   * TODO description
   */

  async init(): Promise<Array<string>> {
    this.checkUpdate();

    // warn if we have a shrinkwrap
    if (await fs.exists(path.join(this.config.lockfileFolder, constants.NPM_SHRINKWRAP_FILENAME))) {
      this.reporter.warn(this.reporter.lang('installShrinkWrapWarning'));
    }

    // warn if we have an npm lockfile
    if (await fs.exists(path.join(this.config.lockfileFolder, constants.NPM_LOCK_FILENAME))) {
      this.reporter.warn(this.reporter.lang('installNpmLockfileWarning'));
    }

    let flattenedTopLevelPatterns: Array<string> = [];
    const steps: Array<(curr: number, total: number) => Promise<{bailout: boolean} | void>> = [];
    const {
      requests: depRequests,
      patterns: rawPatterns,
      ignorePatterns,
      workspaceLayout,
      manifest,
    } = await this.fetchRequestFromCwd();
    let topLevelPatterns: Array<string> = [];

    const artifacts = await this.integrityChecker.getArtifacts();
    if (artifacts) {
      this.linker.setArtifacts(artifacts);
      this.scripts.setArtifacts(artifacts);
    }

    if (!this.flags.ignoreEngines && typeof manifest.engines === 'object') {
      steps.push(async (curr: number, total: number) => {
        this.reporter.step(curr, total, this.reporter.lang('installCheckingManifest'), emoji.get('mag'));
        await compatibility.checkOne({_reference: {}, ...manifest}, this.config, this.flags.ignoreEngines);
      });
    }

    const audit = new Audit(this.config, this.reporter);
    let auditFoundProblems = false;

    steps.push((curr: number, total: number) =>
      callThroughHook('resolveStep', async () => {
        this.reporter.step(curr, total, this.reporter.lang('installResolvingPackages'), emoji.get('mag'));
        await this.resolver.init(this.prepareRequests(depRequests), {
          isFlat: this.flags.flat,
          isFrozen: this.flags.frozenLockfile,
          workspaceLayout,
        });
        topLevelPatterns = this.preparePatterns(rawPatterns);
        flattenedTopLevelPatterns = await this.flatten(topLevelPatterns);
        return {bailout: !this.flags.audit && (await this.bailout(topLevelPatterns, workspaceLayout))};
      }),
    );

    if (this.flags.audit) {
      steps.push((curr: number, total: number) =>
        callThroughHook('auditStep', async () => {
          this.reporter.step(curr, total, this.reporter.lang('auditRunning'), emoji.get('mag'));
          if (this.flags.offline) {
            this.reporter.warn(this.reporter.lang('auditOffline'));
            return {bailout: false};
          }
          const preparedManifests = await this.prepareManifests();
          // $FlowFixMe - Flow considers `m` in the map operation to be "mixed", so does not recognize `m.object`
          const mergedManifest = Object.assign({}, ...Object.values(preparedManifests).map(m => m.object));
          const auditVulnerabilityCounts = await audit.performAudit(
            mergedManifest,
            this.resolver,
            this.linker,
            topLevelPatterns,
          );
          auditFoundProblems =
            auditVulnerabilityCounts.info ||
            auditVulnerabilityCounts.low ||
            auditVulnerabilityCounts.moderate ||
            auditVulnerabilityCounts.high ||
            auditVulnerabilityCounts.critical;
          return {bailout: await this.bailout(topLevelPatterns, workspaceLayout)};
        }),
      );
    }

    steps.push((curr: number, total: number) =>
      callThroughHook('fetchStep', async () => {
        this.markIgnored(ignorePatterns);
        this.reporter.step(curr, total, this.reporter.lang('installFetchingPackages'), emoji.get('truck'));
        const manifests: Array<Manifest> = await fetcher.fetch(this.resolver.getManifests(), this.config);
        this.resolver.updateManifests(manifests);
        await compatibility.check(this.resolver.getManifests(), this.config, this.flags.ignoreEngines);
      }),
    );

    steps.push((curr: number, total: number) =>
      callThroughHook('linkStep', async () => {
        // remove integrity hash to make this operation atomic
        await this.integrityChecker.removeIntegrityFile();
        this.reporter.step(curr, total, this.reporter.lang('installLinkingDependencies'), emoji.get('link'));
        flattenedTopLevelPatterns = this.preparePatternsForLinking(
          flattenedTopLevelPatterns,
          manifest,
          this.config.lockfileFolder === this.config.cwd,
        );
        await this.linker.init(flattenedTopLevelPatterns, workspaceLayout, {
          linkDuplicates: this.flags.linkDuplicates,
          ignoreOptional: this.flags.ignoreOptional,
        });
      }),
    );

    if (this.config.plugnplayEnabled) {
      steps.push((curr: number, total: number) =>
        callThroughHook('pnpStep', async () => {
          const pnpPath = `${this.config.lockfileFolder}/${constants.PNP_FILENAME}`;

          const code = await generatePnpMap(this.config, flattenedTopLevelPatterns, {
            resolver: this.resolver,
            reporter: this.reporter,
            targetPath: pnpPath,
            workspaceLayout,
          });

          try {
            const file = await fs.readFile(pnpPath);
            if (file === code) {
              return;
            }
          } catch (error) {}

          await fs.writeFile(pnpPath, code);
          await fs.chmod(pnpPath, 0o755);
        }),
      );
    }

    steps.push((curr: number, total: number) =>
      callThroughHook('buildStep', async () => {
        this.reporter.step(
          curr,
          total,
          this.flags.force
            ? this.reporter.lang('installRebuildingPackages')
            : this.reporter.lang('installBuildingFreshPackages'),
          emoji.get('page_with_curl'),
        );

        if (this.flags.ignoreScripts) {
          this.reporter.warn(this.reporter.lang('installIgnoredScripts'));
        } else {
          await this.scripts.init(flattenedTopLevelPatterns);
        }
      }),
    );

    if (this.flags.har) {
      steps.push(async (curr: number, total: number) => {
        const formattedDate = new Date().toISOString().replace(/:/g, '-');
        const filename = `yarn-install_${formattedDate}.har`;
        this.reporter.step(
          curr,
          total,
          this.reporter.lang('installSavingHar', filename),
          emoji.get('black_circle_for_record'),
        );
        await this.config.requestManager.saveHar(filename);
      });
    }

    if (await this.shouldClean()) {
      steps.push(async (curr: number, total: number) => {
        this.reporter.step(curr, total, this.reporter.lang('installCleaningModules'), emoji.get('recycle'));
        await clean(this.config, this.reporter);
      });
    }

    let currentStep = 0;
    for (const step of steps) {
      const stepResult = await step(++currentStep, steps.length);
      if (stepResult && stepResult.bailout) {
        if (this.flags.audit) {
          audit.summary();
        }
        if (auditFoundProblems) {
          this.reporter.warn(this.reporter.lang('auditRunAuditForDetails'));
        }
        this.maybeOutputUpdate();
        return flattenedTopLevelPatterns;
      }
    }

    // fin!
    if (this.flags.audit) {
      audit.summary();
    }
    if (auditFoundProblems) {
      this.reporter.warn(this.reporter.lang('auditRunAuditForDetails'));
    }
    await this.saveLockfileAndIntegrity(topLevelPatterns, workspaceLayout);
    await this.persistChanges();
    this.maybeOutputUpdate();
    this.config.requestManager.clearCache();
    return flattenedTopLevelPatterns;
  }

  async persistChanges(): Promise<void> {
    // get all the different registry manifests in this folder
    const manifests = await this.config.getRootManifests();

    if (await this.applyChanges(manifests)) {
      await this.config.saveRootManifests(manifests);
    }
  }

  applyChanges(manifests: RootManifests): Promise<boolean> {
    let hasChanged = false;

    if (this.config.plugnplayPersist) {
      const {object} = manifests.npm;

      if (typeof object.installConfig !== 'object') {
        object.installConfig = {};
      }

      if (this.config.plugnplayEnabled && object.installConfig.pnp !== true) {
        object.installConfig.pnp = true;
        hasChanged = true;
      } else if (!this.config.plugnplayEnabled && typeof object.installConfig.pnp !== 'undefined') {
        delete object.installConfig.pnp;
        hasChanged = true;
      }

      if (Object.keys(object.installConfig).length === 0) {
        delete object.installConfig;
      }
    }

    return Promise.resolve(hasChanged);
  }

  /**
   * Check if we should run the cleaning step.
   */

  shouldClean(): Promise<boolean> {
    return fs.exists(path.join(this.config.lockfileFolder, constants.CLEAN_FILENAME));
  }

  /**
   * TODO
   */

  async flatten(patterns: Array<string>): Promise<Array<string>> {
    if (!this.flags.flat) {
      return patterns;
    }

    const flattenedPatterns = [];

    for (const name of this.resolver.getAllDependencyNamesByLevelOrder(patterns)) {
      const infos = this.resolver.getAllInfoForPackageName(name).filter((manifest: Manifest): boolean => {
        const ref = manifest._reference;
        invariant(ref, 'expected package reference');
        return !ref.ignore;
      });

      if (infos.length === 0) {
        continue;
      }

      if (infos.length === 1) {
        // single version of this package
        // take out a single pattern as multiple patterns may have resolved to this package
        flattenedPatterns.push(this.resolver.patternsByPackage[name][0]);
        continue;
      }

      const options = infos.map((info): ReporterSelectOption => {
        const ref = info._reference;
        invariant(ref, 'expected reference');
        return {
          // TODO `and is required by {PARENT}`,
          name: this.reporter.lang('installManualVersionResolutionOption', ref.patterns.join(', '), info.version),

          value: info.version,
        };
      });
      const versions = infos.map((info): string => info.version);
      let version: ?string;

      const resolutionVersion = this.resolutions[name];
      if (resolutionVersion && versions.indexOf(resolutionVersion) >= 0) {
        // use json `resolution` version
        version = resolutionVersion;
      } else {
        version = await this.reporter.select(
          this.reporter.lang('installManualVersionResolution', name),
          this.reporter.lang('installAnswerPrompt'),
          options,
        );
        this.resolutions[name] = version;
      }

      flattenedPatterns.push(this.resolver.collapseAllVersionsOfPackage(name, version));
    }

    // save resolutions to their appropriate root manifest
    if (Object.keys(this.resolutions).length) {
      const manifests = await this.config.getRootManifests();

      for (const name in this.resolutions) {
        const version = this.resolutions[name];

        const patterns = this.resolver.patternsByPackage[name];
        if (!patterns) {
          continue;
        }

        let manifest;
        for (const pattern of patterns) {
          manifest = this.resolver.getResolvedPattern(pattern);
          if (manifest) {
            break;
          }
        }
        invariant(manifest, 'expected manifest');

        const ref = manifest._reference;
        invariant(ref, 'expected reference');

        const object = manifests[ref.registry].object;
        object.resolutions = object.resolutions || {};
        object.resolutions[name] = version;
      }

      await this.config.saveRootManifests(manifests);
    }

    return flattenedPatterns;
  }

  /**
   * Remove offline tarballs that are no longer required
   */

  async pruneOfflineMirror(lockfile: LockfileObject): Promise<void> {
    const mirror = this.config.getOfflineMirrorPath();
    if (!mirror) {
      return;
    }

    const requiredTarballs = new Set();
    for (const dependency in lockfile) {
      const resolved = lockfile[dependency].resolved;
      if (resolved) {
        const basename = path.basename(resolved.split('#')[0]);
        if (dependency[0] === '@' && basename[0] !== '@') {
          requiredTarballs.add(`${dependency.split('/')[0]}-${basename}`);
        }
        requiredTarballs.add(basename);
      }
    }

    const mirrorFiles = await fs.walk(mirror);
    for (const file of mirrorFiles) {
      const isTarball = path.extname(file.basename) === '.tgz';
      // if using experimental-pack-script-packages-in-mirror flag, don't unlink prebuilt packages
      const hasPrebuiltPackage = file.relative.startsWith('prebuilt/');
      if (isTarball && !hasPrebuiltPackage && !requiredTarballs.has(file.basename)) {
        await fs.unlink(file.absolute);
      }
    }
  }

  /**
   * Save updated integrity and lockfiles.
   */

  async saveLockfileAndIntegrity(patterns: Array<string>, workspaceLayout: ?WorkspaceLayout): Promise<void> {
    const resolvedPatterns: {[packagePattern: string]: Manifest} = {};
    Object.keys(this.resolver.patterns).forEach(pattern => {
      if (!workspaceLayout || !workspaceLayout.getManifestByPattern(pattern)) {
        resolvedPatterns[pattern] = this.resolver.patterns[pattern];
      }
    });

    // TODO this code is duplicated in a few places, need a common way to filter out workspace patterns from lockfile
    patterns = patterns.filter(p => !workspaceLayout || !workspaceLayout.getManifestByPattern(p));

    const lockfileBasedOnResolver = this.lockfile.getLockfile(resolvedPatterns);

    if (this.config.pruneOfflineMirror) {
      await this.pruneOfflineMirror(lockfileBasedOnResolver);
    }

    // write integrity hash
    if (!this.config.plugnplayEnabled) {
      await this.integrityChecker.save(
        patterns,
        lockfileBasedOnResolver,
        this.flags,
        workspaceLayout,
        this.scripts.getArtifacts(),
      );
    }

    // --no-lockfile or --pure-lockfile or --frozen-lockfile
    if (this.flags.lockfile === false || this.flags.pureLockfile || this.flags.frozenLockfile) {
      return;
    }

    const lockFileHasAllPatterns = patterns.every(p => this.lockfile.getLocked(p));
    const lockfilePatternsMatch = Object.keys(this.lockfile.cache || {}).every(p => lockfileBasedOnResolver[p]);
    const resolverPatternsAreSameAsInLockfile = Object.keys(lockfileBasedOnResolver).every(pattern => {
      const manifest = this.lockfile.getLocked(pattern);
      return (
        manifest &&
        manifest.resolved === lockfileBasedOnResolver[pattern].resolved &&
        deepEqual(manifest.prebuiltVariants, lockfileBasedOnResolver[pattern].prebuiltVariants)
      );
    });
    const integrityPatternsAreSameAsInLockfile = Object.keys(lockfileBasedOnResolver).every(pattern => {
      const existingIntegrityInfo = lockfileBasedOnResolver[pattern].integrity;
      if (!existingIntegrityInfo) {
        // if this entry does not have an integrity, no need to re-write the lockfile because of it
        return true;
      }
      const manifest = this.lockfile.getLocked(pattern);
      if (manifest && manifest.integrity) {
        const manifestIntegrity = ssri.stringify(manifest.integrity);
        return manifestIntegrity === existingIntegrityInfo;
      }
      return false;
    });

    // remove command is followed by install with force, lockfile will be rewritten in any case then
    if (
      !this.flags.force &&
      this.lockfile.parseResultType === 'success' &&
      lockFileHasAllPatterns &&
      lockfilePatternsMatch &&
      resolverPatternsAreSameAsInLockfile &&
      integrityPatternsAreSameAsInLockfile &&
      patterns.length
    ) {
      return;
    }

    // build lockfile location
    const loc = path.join(this.config.lockfileFolder, constants.LOCKFILE_FILENAME);

    // write lockfile
    const lockSource = lockStringify(lockfileBasedOnResolver, false, this.config.enableLockfileVersions);
    await fs.writeFilePreservingEol(loc, lockSource);

    this._logSuccessSaveLockfile();
  }

  _logSuccessSaveLockfile() {
    this.reporter.success(this.reporter.lang('installSavedLockfile'));
  }

  /**
   * Load the dependency graph of the current install. Only does package resolving and wont write to the cwd.
   */
  async hydrate(ignoreUnusedPatterns?: boolean): Promise<InstallCwdRequest> {
    const request = await this.fetchRequestFromCwd([], ignoreUnusedPatterns);
    const {requests: depRequests, patterns: rawPatterns, ignorePatterns, workspaceLayout} = request;

    await this.resolver.init(depRequests, {
      isFlat: this.flags.flat,
      isFrozen: this.flags.frozenLockfile,
      workspaceLayout,
    });
    await this.flatten(rawPatterns);
    this.markIgnored(ignorePatterns);

    // fetch packages, should hit cache most of the time
    const manifests: Array<Manifest> = await fetcher.fetch(this.resolver.getManifests(), this.config);
    this.resolver.updateManifests(manifests);
    await compatibility.check(this.resolver.getManifests(), this.config, this.flags.ignoreEngines);

    // expand minimal manifests
    for (const manifest of this.resolver.getManifests()) {
      const ref = manifest._reference;
      invariant(ref, 'expected reference');
      const {type} = ref.remote;
      // link specifier won't ever hit cache
      let loc = '';
      if (type === 'link') {
        continue;
      } else if (type === 'workspace') {
        if (!ref.remote.reference) {
          continue;
        }
        loc = ref.remote.reference;
      } else {
        loc = this.config.generateModuleCachePath(ref);
      }
      const newPkg = await this.config.readManifest(loc);
      await this.resolver.updateManifest(ref, newPkg);
    }

    return request;
  }

  /**
   * Check for updates every day and output a nag message if there's a newer version.
   */

  checkUpdate() {
    if (this.config.nonInteractive) {
      // don't show upgrade dialog on CI or non-TTY terminals
      return;
    }

    // don't check if disabled
    if (this.config.getOption('disable-self-update-check')) {
      return;
    }

    // only check for updates once a day
    const lastUpdateCheck = Number(this.config.getOption('lastUpdateCheck')) || 0;
    if (lastUpdateCheck && Date.now() - lastUpdateCheck < ONE_DAY) {
      return;
    }

    // don't bug for updates on tagged releases
    if (YARN_VERSION.indexOf('-') >= 0) {
      return;
    }

    this._checkUpdate().catch(() => {
      // swallow errors
    });
  }

  async _checkUpdate(): Promise<void> {
    let latestVersion = await this.config.requestManager.request({
      url: constants.SELF_UPDATE_VERSION_URL,
    });
    invariant(typeof latestVersion === 'string', 'expected string');
    latestVersion = latestVersion.trim();
    if (!semver.valid(latestVersion)) {
      return;
    }

    // ensure we only check for updates periodically
    this.config.registries.yarn.saveHomeConfig({
      lastUpdateCheck: Date.now(),
    });

    if (semver.gt(latestVersion, YARN_VERSION)) {
      const installationMethod = await getInstallationMethod();
      this.maybeOutputUpdate = () => {
        this.reporter.warn(this.reporter.lang('installYarnOutdated', latestVersion, YARN_VERSION));

        const command = getUpdateCommand(installationMethod);
        if (command) {
          this.reporter.info(this.reporter.lang('installYarnOutdatedCommand'));
          this.reporter.command(command);
        } else {
          const installer = getUpdateInstaller(installationMethod);
          if (installer) {
            this.reporter.info(this.reporter.lang('installYarnOutdatedInstaller', installer));
          }
        }
      };
    }
  }

  /**
   * Method to override with a possible upgrade message.
   */

  maybeOutputUpdate() {}
  maybeOutputUpdate: any;
}

export function hasWrapper(commander: Object, args: Array<string>): boolean {
  return true;
}

export function setFlags(commander: Object) {
  commander.description('Yarn install is used to install all dependencies for a project.');
  commander.usage('install [flags]');
  commander.option('-A, --audit', 'Run vulnerability audit on installed packages');
  commander.option('-g, --global', 'DEPRECATED');
  commander.option('-S, --save', 'DEPRECATED - save package to your `dependencies`');
  commander.option('-D, --save-dev', 'DEPRECATED - save package to your `devDependencies`');
  commander.option('-P, --save-peer', 'DEPRECATED - save package to your `peerDependencies`');
  commander.option('-O, --save-optional', 'DEPRECATED - save package to your `optionalDependencies`');
  commander.option('-E, --save-exact', 'DEPRECATED');
  commander.option('-T, --save-tilde', 'DEPRECATED');
}

export async function install(config: Config, reporter: Reporter, flags: Object, lockfile: Lockfile): Promise<void> {
  await wrapLifecycle(config, flags, async () => {
    const install = new Install(flags, config, reporter, lockfile);
    await install.init();
  });
}

export async function run(config: Config, reporter: Reporter, flags: Object, args: Array<string>): Promise<void> {
  let lockfile;
  let error = 'installCommandRenamed';
  if (flags.lockfile === false) {
    lockfile = new Lockfile();
  } else {
    lockfile = await Lockfile.fromDirectory(config.lockfileFolder, reporter);
  }

  if (args.length) {
    const exampleArgs = args.slice();

    if (flags.saveDev) {
      exampleArgs.push('--dev');
    }
    if (flags.savePeer) {
      exampleArgs.push('--peer');
    }
    if (flags.saveOptional) {
      exampleArgs.push('--optional');
    }
    if (flags.saveExact) {
      exampleArgs.push('--exact');
    }
    if (flags.saveTilde) {
      exampleArgs.push('--tilde');
    }
    let command = 'add';
    if (flags.global) {
      error = 'installGlobalFlagRemoved';
      command = 'global add';
    }
    throw new MessageError(reporter.lang(error, `yarn ${command} ${exampleArgs.join(' ')}`));
  }

  await install(config, reporter, flags, lockfile);
}

export async function wrapLifecycle(config: Config, flags: Object, factory: () => Promise<void>): Promise<void> {
  await config.executeLifecycleScript('preinstall');

  await factory();

  // npm behaviour, seems kinda funky but yay compatibility
  await config.executeLifecycleScript('install');
  await config.executeLifecycleScript('postinstall');

  if (!config.production) {
    if (!config.disablePrepublish) {
      await config.executeLifecycleScript('prepublish');
    }
    await config.executeLifecycleScript('prepare');
  }
}<|MERGE_RESOLUTION|>--- conflicted
+++ resolved
@@ -461,16 +461,11 @@
 
     const haveLockfile = await fs.exists(path.join(this.config.lockfileFolder, constants.LOCKFILE_FILENAME));
 
-<<<<<<< HEAD
-    if (match.integrityMatches && haveLockfile && lockfileClean && lockfileIntegrityPresent) {
-      this.reporter.success(this.reporter.lang('installUpToDate'));
-=======
     const lockfileIntegrityPresent = !this.lockfile.hasEntriesExistWithoutIntegrity();
     const integrityBailout = lockfileIntegrityPresent || !this.config.autoAddIntegrity;
 
     if (match.integrityMatches && haveLockfile && lockfileClean && integrityBailout) {
-      this.reporter.success(this.reporter.lang('upToDate'));
->>>>>>> 276720b7
+      this.reporter.success(this.reporter.lang('installUpToDate'));
       return true;
     }
 

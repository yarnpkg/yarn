--- conflicted
+++ resolved
@@ -5,13 +5,8 @@
 import type {Manifest, DependencyRequestPatterns} from '../../types.js';
 import type Config from '../../config.js';
 import type {RegistryNames} from '../../registries/index.js';
-<<<<<<< HEAD
 import {MessageError} from '../../errors.js';
-import normaliseManifest from '../../util/normalise-manifest/index.js';
-=======
 import normalizeManifest from '../../util/normalize-manifest/index.js';
-import executeLifecycleScript from './_execute-lifecycle-script.js';
->>>>>>> 81b98dfb
 import {stringify} from '../../util/misc.js';
 import {registryNames} from '../../registries/index.js';
 import Lockfile from '../../lockfile/wrapper.js';
@@ -61,7 +56,6 @@
   matches: boolean,
 };
 
-<<<<<<< HEAD
 type Flags = {
   // install
   ignoreEngines: boolean,
@@ -82,7 +76,7 @@
   tilde: boolean,
 };
 
-function normaliseFlags(config: Config, rawFlags: Object): Flags {
+function normalizeFlags(config: Config, rawFlags: Object): Flags {
   const flags = {
     // install
     har: !!rawFlags.har,
@@ -126,7 +120,6 @@
   return flags;
 }
 
-=======
 const sortObject = (object) => {
   const sortedObject = {};
   Object.keys(object).sort().forEach((item) => {
@@ -135,7 +128,6 @@
   return sortedObject;
 };
 
->>>>>>> 81b98dfb
 export class Install {
   constructor(
     flags: Object,
@@ -148,7 +140,7 @@
     this.lockfile = lockfile;
     this.reporter = reporter;
     this.config = config;
-    this.flags = normaliseFlags(config, flags);
+    this.flags = normalizeFlags(config, flags);
 
     this.resolver = new PackageResolver(config, lockfile);
     this.fetcher = new PackageFetcher(config, this.resolver);
@@ -483,13 +475,8 @@
 
   async saveRootManifests(manifests: RootManifests): Promise<void> {
     for (let registryName of registryNames) {
-<<<<<<< HEAD
       let {loc, json, exists} = jsons[registryName];
       if (!exists && !Object.keys(json).length) {
-=======
-      let [loc, object] = manifests[registryName];
-      if (!Object.keys(object).length) {
->>>>>>> 81b98dfb
         continue;
       }
 

/* @flow */

import type {Reporter} from '../../reporters/index.js';
import type Config from '../../config.js';

import type {HoistManifestTuple, HoistManifestTuples} from '../../package-hoister.js';
import {Install} from './install.js';
import {METADATA_FILENAME, TARBALL_FILENAME} from '../../constants.js';
import * as fs from '../../util/fs.js';
import Lockfile from '../../lockfile';
import {MessageError} from '../../errors.js';

export const requireLockfile = true;

const invariant = require('invariant');
const bytes = require('bytes');
const emoji = require('node-emoji');
const path = require('path');

async function cleanQuery(config: Config, query: string): Promise<string> {
  // if a location was passed then turn it into a hash query
  if (path.isAbsolute(query) && (await fs.exists(query))) {
    // absolute path
    query = path.relative(config.cwd, query);
  }

  // remove references to node_modules with hashes
  query = query.replace(/([\\/]|^)node_modules[\\/]/g, '#');

  // remove trailing hashes
  query = query.replace(/^#+/g, '');

  // remove trailing paths from each part of the query, skip second part of path for scoped packages
  let queryParts = query.split('#');
  queryParts = queryParts.map((part: string): string => {
    let parts = part.split(/[\\/]/g);

    if (part[0] === '@') {
      parts = parts.slice(0, 2);
    } else {
      parts = parts.slice(0, 1);
    }

    return parts.join('/');
  });
  query = queryParts.join('#');

  return query;
}

async function getPackageSize(tuple: HoistManifestTuple): Promise<number> {
  const [loc] = tuple;

  const files = await fs.walk(loc, null, new Set([METADATA_FILENAME, TARBALL_FILENAME]));

  const sizes = await Promise.all(files.map(walkFile => fs.getFileSizeOnDisk(walkFile.absolute)));

  return sum(sizes);
}

function sum(array: Array<number>): number {
  return array.length ? array.reduce((a, b) => a + b, 0) : 0;
}

function collect(
  hoistManifests: HoistManifestTuples,
  allDependencies: Set<any>,
  dependency: HoistManifestTuple,
  {recursive}: {recursive?: boolean} = {recursive: false},
): Set<any> {
  const [, depInfo] = dependency;
  const deps = depInfo.pkg.dependencies;

  if (!deps) {
    return allDependencies;
  }

  const dependencyKeys = new Set(Object.keys(deps));
  const directDependencies = [];

  for (const dep of hoistManifests) {
    const [, info] = dep;

    if (!allDependencies.has(dep) && dependencyKeys.has(info.key)) {
      allDependencies.add(dep);
      directDependencies.push(dep);
    }
  }

  if (recursive) {
    directDependencies.forEach(dependency => collect(hoistManifests, allDependencies, dependency, {recursive: true}));
  }

  return allDependencies;
}

function getSharedDependencies(hoistManifests: HoistManifestTuples, transitiveKeys: Set<string>): Set<string> {
  const sharedDependencies = new Set();
  for (const [, info] of hoistManifests) {
    if (!transitiveKeys.has(info.key) && info.pkg.dependencies) {
      Object.keys(info.pkg.dependencies).forEach(dependency => {
        if (transitiveKeys.has(dependency) && !sharedDependencies.has(dependency)) {
          sharedDependencies.add(dependency);
        }
      });
    }
  }
  return sharedDependencies;
}

export function setFlags(commander: Object) {
  commander.description('Identifies why a package has been installed, detailing which other packages depend on it.');
}

export function hasWrapper(commander: Object, args: Array<string>): boolean {
  return true;
}

// to conform to the current standard '#' as package tree separator
function toStandardPathString(pathString: string): string {
  const str = pathString.replace(/\//g, '#');
  if (str[0] === '#') {
    return str.slice(1);
  }
  return str;
}

export async function run(config: Config, reporter: Reporter, flags: Object, args: Array<string>): Promise<void> {
  if (!args.length) {
    throw new MessageError(reporter.lang('missingWhyDependency'));
  }
  if (args.length > 1) {
    throw new MessageError(reporter.lang('tooManyArguments', 1));
  }

  const query = await cleanQuery(config, args[0]);

  reporter.step(1, 4, reporter.lang('whyStart', args[0]), emoji.get('thinking_face'));

  // init
  reporter.step(2, 4, reporter.lang('whyInitGraph'), emoji.get('truck'));
  const lockfile = await Lockfile.fromDirectory(config.lockfileFolder, reporter);
  const install = new Install(flags, config, reporter, lockfile);
  const {requests: depRequests, patterns, workspaceLayout} = await install.fetchRequestFromCwd();
  await install.resolver.init(depRequests, {
    isFlat: install.flags.flat,
    isFrozen: install.flags.frozenLockfile,
    workspaceLayout,
  });
  const hoisted = await install.linker.getFlatHoistedTree(patterns);

  // finding
  reporter.step(3, 4, reporter.lang('whyFinding'), emoji.get('mag'));

  const matches = queryWhy(query, hoisted);

  if (matches.length <= 0) {
    reporter.error(reporter.lang('whyUnknownMatch'));
    return;
  }

  const processMatch = async (match: HoistManifestTuple) => {
    const [, matchInfo] = match;
    const matchRef = matchInfo.pkg._reference;
    invariant(matchRef, 'expected reference');

<<<<<<< HEAD
    const matchPatterns = matchRef.patterns;
    const reasons = [];
    // reason: dependency of these modules
    if (matchInfo.originalParentPath.length > 0) {
      reasons.push({
        type: 'whyDependedOn',
        typeSimple: 'whyDependedOnSimple',
        value: toStandardPathString(matchInfo.originalParentPath),
      });
=======
  const distinctMatchPatterns = new Set(matchRef.patterns);
  const matchRequests = matchRef.requests;

  const reasons = [];
  // reason: dependency of these modules
  for (const request of matchRequests) {
    const parentRequest = request.parentRequest;
    if (!parentRequest) {
      continue;
>>>>>>> 00c4b0f3
    }

    // reason: exists in manifest
    let rootType;
    for (const pattern of matchPatterns) {
      rootType = install.rootPatternsToOrigin[pattern];
      if (rootType) {
        reasons.push({
          type: 'whySpecified',
          typeSimple: 'whySpecifiedSimple',
          value: rootType,
        });
      }
    }

<<<<<<< HEAD
    // reason: this is hoisted from these modules
    for (const pattern of matchInfo.previousKeys) {
      if (pattern !== matchInfo.key) {
        reasons.push({
          type: 'whyHoistedFrom',
          typeSimple: 'whyHoistedFromSimple',
          value: pattern,
        });
      }
=======
    const chain = [];

    let delegator = parentRequest;
    do {
      chain.push(install.resolver.getStrictResolvedPattern(delegator.pattern).name);
    } while ((delegator = delegator.parentRequest));

    reasons.push({
      type: 'whyDependedOn',
      typeSimple: 'whyDependedOnSimple',
      value: chain.reverse().join('#'),
    });
  }

  // reason: exists in manifest
  let rootType;
  for (const pattern of distinctMatchPatterns) {
    rootType = install.rootPatternsToOrigin[pattern];
    if (rootType) {
      reasons.push({
        type: 'whySpecified',
        typeSimple: 'whySpecifiedSimple',
        value: rootType,
      });
>>>>>>> 00c4b0f3
    }

    // package sizes
    let packageSize = 0;
    let directSizes = [];
    let transitiveSizes = [];
    try {
      packageSize = await getPackageSize(match);
    } catch (e) {}

    const dependencies = Array.from(collect(hoisted, new Set(), match));
    const transitiveDependencies = Array.from(collect(hoisted, new Set(), match, {recursive: true}));

    try {
      directSizes = await Promise.all(dependencies.map(getPackageSize));
      transitiveSizes = await Promise.all(transitiveDependencies.map(getPackageSize));
    } catch (e) {}

    const transitiveKeys = new Set(transitiveDependencies.map(([, info]) => info.key));
    const sharedDependencies = getSharedDependencies(hoisted, transitiveKeys);

    // prepare output: populate reporter
    reporter.info(reporter.lang('whyMatch', `${matchInfo.key}@${matchInfo.pkg.version}`));
    //
    // reason: hoisted/nohoist
    if (matchInfo.isNohoist) {
      reasons.push({
        type: 'whyNotHoisted',
        typeSimple: 'whyNotHoistedSimple',
        value: matchInfo.nohoistList,
      });
    } else if (query === matchInfo.originalKey) {
      reporter.info(reporter.lang('whyHoistedTo', matchInfo.key));
    }

    if (reasons.length === 1) {
      reporter.info(reporter.lang(reasons[0].typeSimple, reasons[0].value));
    } else if (reasons.length > 1) {
      reporter.info(reporter.lang('whyReasons'));
      reporter.list('reasons', reasons.map(reason => reporter.lang(reason.type, reason.value)));
    } else {
      reporter.error(reporter.lang('whyWhoKnows'));
    }

    if (packageSize) {
      // stats: file size of this dependency without any dependencies
      reporter.info(reporter.lang('whyDiskSizeWithout', bytes(packageSize)));

      // stats: file size of this dependency including dependencies that aren't shared
      reporter.info(reporter.lang('whyDiskSizeUnique', bytes(packageSize + sum(directSizes))));

      // stats: file size of this dependency including dependencies
      reporter.info(reporter.lang('whyDiskSizeTransitive', bytes(packageSize + sum(transitiveSizes))));

      // stats: shared transitive dependencies
      reporter.info(reporter.lang('whySharedDependencies', sharedDependencies.size));
    }
  };

  reporter.step(4, 4, reporter.lang('whyCalculating'), emoji.get('aerial_tramway'));
  for (const match of matches) {
    await processMatch(match);
  }
}

export function queryWhy(pattern: string, hoisted: HoistManifestTuples): Array<HoistManifestTuple> {
  const nohoistPattern = `#${pattern}`;
  const found: Array<HoistManifestTuple> = [];
  for (const [loc, info] of hoisted) {
    if (info.key === pattern || info.previousKeys.indexOf(pattern) >= 0 || info.key.endsWith(nohoistPattern)) {
      found.push([loc, info]);
    }
  }
  return found;
}<|MERGE_RESOLUTION|>--- conflicted
+++ resolved
@@ -164,9 +164,9 @@
     const matchRef = matchInfo.pkg._reference;
     invariant(matchRef, 'expected reference');
 
-<<<<<<< HEAD
-    const matchPatterns = matchRef.patterns;
+    const distinctMatchPatterns = new Set(matchRef.patterns);
     const reasons = [];
+
     // reason: dependency of these modules
     if (matchInfo.originalParentPath.length > 0) {
       reasons.push({
@@ -174,22 +174,11 @@
         typeSimple: 'whyDependedOnSimple',
         value: toStandardPathString(matchInfo.originalParentPath),
       });
-=======
-  const distinctMatchPatterns = new Set(matchRef.patterns);
-  const matchRequests = matchRef.requests;
-
-  const reasons = [];
-  // reason: dependency of these modules
-  for (const request of matchRequests) {
-    const parentRequest = request.parentRequest;
-    if (!parentRequest) {
-      continue;
->>>>>>> 00c4b0f3
     }
 
     // reason: exists in manifest
     let rootType;
-    for (const pattern of matchPatterns) {
+    for (const pattern of distinctMatchPatterns) {
       rootType = install.rootPatternsToOrigin[pattern];
       if (rootType) {
         reasons.push({
@@ -200,42 +189,13 @@
       }
     }
 
-<<<<<<< HEAD
     // reason: this is hoisted from these modules
-    for (const pattern of matchInfo.previousKeys) {
-      if (pattern !== matchInfo.key) {
-        reasons.push({
-          type: 'whyHoistedFrom',
-          typeSimple: 'whyHoistedFromSimple',
-          value: pattern,
-        });
-      }
-=======
-    const chain = [];
-
-    let delegator = parentRequest;
-    do {
-      chain.push(install.resolver.getStrictResolvedPattern(delegator.pattern).name);
-    } while ((delegator = delegator.parentRequest));
-
-    reasons.push({
-      type: 'whyDependedOn',
-      typeSimple: 'whyDependedOnSimple',
-      value: chain.reverse().join('#'),
-    });
-  }
-
-  // reason: exists in manifest
-  let rootType;
-  for (const pattern of distinctMatchPatterns) {
-    rootType = install.rootPatternsToOrigin[pattern];
-    if (rootType) {
+    for (const path of matchInfo.previousPaths) {
       reasons.push({
-        type: 'whySpecified',
-        typeSimple: 'whySpecifiedSimple',
-        value: rootType,
-      });
->>>>>>> 00c4b0f3
+        type: 'whyHoistedFrom',
+        typeSimple: 'whyHoistedFromSimple',
+        value: toStandardPathString(path),
+      });
     }
 
     // package sizes
@@ -305,7 +265,7 @@
   const nohoistPattern = `#${pattern}`;
   const found: Array<HoistManifestTuple> = [];
   for (const [loc, info] of hoisted) {
-    if (info.key === pattern || info.previousKeys.indexOf(pattern) >= 0 || info.key.endsWith(nohoistPattern)) {
+    if (info.key === pattern || info.previousPaths.indexOf(pattern) >= 0 || info.key.endsWith(nohoistPattern)) {
       found.push([loc, info]);
     }
   }

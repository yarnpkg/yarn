--- conflicted
+++ resolved
@@ -35,12 +35,8 @@
     const binFolder = path.join(config.cwd, config.registries[registry].folder, '.bin');
     if (await fs.exists(binFolder)) {
       for (const name of await fs.readdir(binFolder)) {
-<<<<<<< HEAD
-        scripts[name] = `${path.join(binFolder, name)} ${args.join(' ')}`;
-=======
         binCommands.push(name);
         scripts[name] = `${path.join(binFolder, name)}`;
->>>>>>> 14fbecdb
       }
     }
   }
@@ -50,23 +46,9 @@
     Object.assign(scripts, pkg.scripts);
   }
 
-<<<<<<< HEAD
-  // list possible scripts if none specified
-  if (args.length === 0) {
-    reporter.error(reporter.lang('commandNotSpecified'));
-    reporter.info(`${reporter.lang('possibleCommands')}:`);
-    reporter.list('possibleCommands', Object.keys(scripts).sort());
-    return;
-  }
-
-  // get action
-  const action = args.shift();
-  const actions = [`pre${action}`, action, `post${action}`];
-=======
   const runCommand = async (args) => {
     const action = args.shift();
     const actions = [`pre${action}`, action, `post${action}`];
->>>>>>> 14fbecdb
 
     // build up list of commands
     const cmds = [];
@@ -97,9 +79,6 @@
       }
       throw new MessageError(msg);
     }
-<<<<<<< HEAD
-    throw new MessageError(msg);
-=======
   };
 
   // list possible scripts if none specified
@@ -115,6 +94,5 @@
     return Promise.resolve();
   } else {
     return await runCommand(args);
->>>>>>> 14fbecdb
   }
 }
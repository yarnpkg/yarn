/* @flow */

import type {Reporter} from '../../reporters/index.js';
import type Config from '../../config.js';
import {Add} from './add.js';
import Lockfile from '../../lockfile/wrapper.js';
import PackageRequest from '../../package-request.js';
import {MessageError} from '../../errors.js';

export function setFlags(commander: Object) {
  // TODO: support some flags that install command has
  commander.usage('upgrade [flags]');
  commander.option('-S, --scope <scope>', 'upgrade packages under the specified scope');
  commander.option('-L, --latest', 'upgrade packages to the latest version, ignoring version ranges in package.json');
}

export function hasWrapper(): boolean {
  return true;
}

export const requireLockfile = true;

export async function run(config: Config, reporter: Reporter, flags: Object, args: Array<string>): Promise<void> {
<<<<<<< HEAD
  const useLockfile = args.length || flags.latest;
  const lockfile = useLockfile ? await Lockfile.fromDirectory(config.cwd, reporter) : new Lockfile();
=======
  const lockfile = args.length ? await Lockfile.fromDirectory(config.lockfileFolder, reporter) : new Lockfile();
>>>>>>> 4463175c
  const {
    dependencies,
    devDependencies,
    optionalDependencies,
    peerDependencies,
  } = (await config.readRootManifest()) || {};
  const allDependencies = Object.assign({}, peerDependencies, optionalDependencies, devDependencies, dependencies);
  let addArgs = [];

  if (flags.scope) {
    if (!flags.scope.startsWith('@')) {
      flags.scope = '@' + flags.scope;
    }

    if (!flags.scope.endsWith('/')) {
      flags.scope += '/';
    }

    if (/^@[a-zA-Z0-9-][a-zA-Z0-9_.-]*\/$/g.test(flags.scope)) {
      addArgs = Object.keys(allDependencies)
        .filter(dependency => {
          return dependency.startsWith(flags.scope);
        })
        .map(dependency => {
          return getDependency(allDependencies, dependency);
        });
    } else {
      throw new MessageError(reporter.lang('scopeNotValid'));
    }
  } else if (flags.latest && args.length === 0) {
    addArgs = Object.keys(allDependencies)
      .map(dependency => {
        return getDependency(allDependencies, dependency);
      });
  } else {
    addArgs = args.map(dependency => {
      return getDependency(allDependencies, dependency);
    });
  }

  const addFlags = Object.assign({}, flags, {force: true});

  const install = new Add(addArgs, addFlags, config, reporter, lockfile);
  await install.init();
}

function getDependency(allDependencies, dependency): string {
  const remoteSource = allDependencies[dependency];

  if (remoteSource && PackageRequest.getExoticResolver(remoteSource)) {
    return remoteSource;
  }

  return dependency;
}<|MERGE_RESOLUTION|>--- conflicted
+++ resolved
@@ -11,7 +11,7 @@
   // TODO: support some flags that install command has
   commander.usage('upgrade [flags]');
   commander.option('-S, --scope <scope>', 'upgrade packages under the specified scope');
-  commander.option('-L, --latest', 'upgrade packages to the latest version, ignoring version ranges in package.json');
+  commander.option('--latest', 'upgrade packages to the latest version, ignoring version ranges in package.json');
 }
 
 export function hasWrapper(): boolean {
@@ -21,12 +21,8 @@
 export const requireLockfile = true;
 
 export async function run(config: Config, reporter: Reporter, flags: Object, args: Array<string>): Promise<void> {
-<<<<<<< HEAD
   const useLockfile = args.length || flags.latest;
-  const lockfile = useLockfile ? await Lockfile.fromDirectory(config.cwd, reporter) : new Lockfile();
-=======
-  const lockfile = args.length ? await Lockfile.fromDirectory(config.lockfileFolder, reporter) : new Lockfile();
->>>>>>> 4463175c
+  const lockfile = useLockfile ? await Lockfile.fromDirectory(config.lockfileFolder, reporter) : new Lockfile();
   const {
     dependencies,
     devDependencies,
@@ -58,9 +54,7 @@
     }
   } else if (flags.latest && args.length === 0) {
     addArgs = Object.keys(allDependencies)
-      .map(dependency => {
-        return getDependency(allDependencies, dependency);
-      });
+      .map(dependency => getDependency(allDependencies, dependency));
   } else {
     addArgs = args.map(dependency => {
       return getDependency(allDependencies, dependency);

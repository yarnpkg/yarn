--- conflicted
+++ resolved
@@ -21,18 +21,8 @@
   return true;
 }
 
-<<<<<<< HEAD
-export async function run(
-  config: Config,
-  reporter: Reporter,
-  flags: Object,
-  args: Array<string>,
-): Promise<void> {
+export async function run(config: Config, reporter: Reporter, flags: Object, args: Array<string>): Promise<void> {
   const lockfile = await Lockfile.fromDirectory(config, config.cwd);
-=======
-export async function run(config: Config, reporter: Reporter, flags: Object, args: Array<string>): Promise<void> {
-  const lockfile = await Lockfile.fromDirectory(config.cwd);
->>>>>>> e56cdb8f
   const install = new Install(flags, config, reporter, lockfile);
   const deps = await PackageRequest.getOutdatedPackages(lockfile, install, config, reporter);
 

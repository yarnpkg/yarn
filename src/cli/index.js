/* @flow */

import {ConsoleReporter, JSONReporter} from '../reporters/index.js';
import {sortAlpha} from '../util/misc.js';
import {registries, registryNames} from '../registries/index.js';
import * as commands from './commands/index.js';
import * as constants from '../constants.js';
import * as network from '../util/network.js';
import {MessageError} from '../errors.js';
import aliases from './aliases.js';
import Config from '../config.js';
import {hyphenate, camelCase} from '../util/misc.js';

const chalk = require('chalk');
const commander = require('commander');
const fs = require('fs');
const invariant = require('invariant');
const lockfile = require('proper-lockfile');
const loudRejection = require('loud-rejection');
const net = require('net');
const onDeath = require('death');
const path = require('path');
const pkg = require('../../package.json');

export function createReporter(emoji: boolean, noProgress: boolean): any {
  return new Reporter({
    emoji,
    noProgress,
  });
}

export function getNoProgress(commanderNoProgress: boolean = false, pkgNoProgress: boolean = false): boolean {
  return !!commanderNoProgress || !!pkgNoProgress;
}

loudRejection();

//
const startArgs = process.argv.slice(0, 2);
let args = process.argv.slice(2);

// ignore all arguments after a --
let endArgs = [];
for (let i = 0; i < args.length; i++) {
  const arg = args[i];
  if (arg === '--') {
    endArgs = args.slice(i + 1);
    args = args.slice(0, i);
  }
}

// set global options
commander.version(pkg.version);
commander.usage('[command] [flags]');
commander.option('--verbose', 'output verbose messages on internal operations');
commander.option('--offline', 'trigger an error if any required dependencies are not available in local cache');
commander.option('--prefer-offline', 'use network only if dependencies are not available in local cache');
commander.option('--strict-semver');
commander.option('--json', '');
commander.option('--ignore-scripts', "don't run lifecycle scripts");
commander.option('--har', 'save HAR output of network traffic');
commander.option('--ignore-platform', 'ignore platform checks');
commander.option('--ignore-engines', 'ignore engines check');
commander.option('--ignore-optional', 'ignore optional dependencies');
commander.option('--force', 'ignore all caches');
commander.option('--no-bin-links', "don't generate bin links when setting up packages");
commander.option('--flat', 'only allow one version of a package');
commander.option('--prod, --production', '');
commander.option('--no-lockfile', "don't read or generate a lockfile");
commander.option('--pure-lockfile', "don't generate a lockfile");
commander.option('--frozen-lockfile', "don't generate a lockfile and fail if an update is needed");
commander.option('--global-folder <path>', '');
commander.option(
  '--modules-folder <path>',
  'rather than installing modules into the node_modules folder relative to the cwd, output them here',
);
commander.option(
  '--cache-folder <path>',
  'specify a custom folder to store the yarn cache',
);
commander.option(
  '--mutex <type>[:specifier]',
  'use a mutex to ensure only one yarn instance is executing',
);
commander.option(
  '--no-emoji',
  'disable emoji in output',
);
commander.option('--proxy <host>', '');
commander.option('--https-proxy <host>', '');
commander.option(
  '--no-progress',
  'disable progress bar',
);
commander.option('--network-concurrency <number>', 'maximum number of concurrent network requests');

// get command name
let commandName: ?string = args.shift() || '';
let command;

//
const getDocsLink = (name) => `https://yarnpkg.com/en/docs/cli/${name || ''}`;
const getDocsInfo = (name) => 'Visit ' + chalk.bold(getDocsLink(name)) + ' for documentation about this command.';

//
if (commandName === 'help' || commandName === '--help' || commandName === '-h') {
  commandName = 'help';
  if (args.length) {
    const helpCommand = hyphenate(args[0]);
    if (commands[helpCommand]) {
      commander.on('--help', () => console.log('  ' + getDocsInfo(helpCommand) + '\n'));
    }
  } else {
    commander.on('--help', () => {
      console.log('  Commands:\n');
      for (const name of Object.keys(commands).sort(sortAlpha)) {
        if (commands[name].useless) {
          continue;
        }

        console.log(`    - ${hyphenate(name)}`);
      }
      console.log('\n  Run `' + chalk.bold('yarn help COMMAND') + '` for more information on specific commands.');
      console.log('  Visit ' + chalk.bold(getDocsLink()) + ' to learn more about Yarn.\n');
    });
  }
}

// if no args or command name looks like a flag then default to `install`
if (!commandName || commandName[0] === '-') {
  if (commandName) {
    args.unshift(commandName);
  }
  commandName = 'install';
}

// aliases: i -> install
if (commandName && typeof aliases[commandName] === 'string') {
  const alias = aliases[commandName];
  command = {
    run(config: Config, reporter: ConsoleReporter | JSONReporter): Promise<void> {
      throw new MessageError(`Did you mean \`yarn ${alias}\`?`);
    },
  };
}

//
if (commandName === 'help' && args.length) {
  commandName = camelCase(args.shift());
  args.push('--help');
}

//
invariant(commandName, 'Missing command name');
if (!command) {
  const camelised = camelCase(commandName);
  if (camelised) {
    command = commands[camelised];
  }
}

//
if (command && typeof command.setFlags === 'function') {
  command.setFlags(commander);
}

if (commandName === 'help' || args.indexOf('--help') >= 0 || args.indexOf('-h') >= 0) {
  const examples: Array<string> = (command && command.examples) || [];
  if (examples.length) {
    commander.on('--help', () => {
      console.log('  Examples:\n');
      for (const example of examples) {
        console.log(`    $ yarn ${example}`);
      }
      console.log();
    });
  }

  commander.parse(startArgs.concat(args));
  commander.help();
  process.exit(1);
}

//
if (!command) {
  args.unshift(commandName);
  command = commands.run;
}
invariant(command, 'missing command');

// parse flags
commander.parse(startArgs.concat(args));
commander.args = commander.args.concat(endArgs);

//
let Reporter = ConsoleReporter;
if (commander.json) {
  Reporter = JSONReporter;
}
<<<<<<< HEAD

// set reporter output options for emojis & progress bar
const showEmoji = commander.emoji && process.stdout.isTTY && process.platform === 'darwin';
const noProgress = getNoProgress(pkg.noProgress, commander.noProgress);

const reporter = createReporter(showEmoji, noProgress); 

=======
const reporter = new Reporter({
  emoji: commander.emoji && process.stdout.isTTY && process.platform === 'darwin',
  verbose: commander.verbose,
  noProgress: !commander.progress,
});
>>>>>>> 8a12b1b2
reporter.initPeakMemoryCounter();

//
const config = new Config(reporter);

// print header
let outputWrapper = true;
if (typeof command.hasWrapper === 'function') {
  outputWrapper = command.hasWrapper(commander, commander.args);
}
if (commander.json) {
  outputWrapper = false;
}
if (outputWrapper) {
  reporter.header(commandName, pkg);
}

if (command.noArguments && commander.args.length) {
  reporter.error(reporter.lang('noArguments'));
  reporter.info(getDocsInfo(commandName));
  process.exit(1);
}

//
if (commander.yes) {
  reporter.warn(reporter.lang('yesWarning'));
}

//
if (!commander.offline && network.isOffline()) {
  reporter.warn(reporter.lang('networkWarning'));
}

//
if (command.requireLockfile && !fs.existsSync(path.join(config.cwd, constants.LOCKFILE_FILENAME))) {
  reporter.error(reporter.lang('noRequiredLockfile'));
  process.exit(1);
}

//
const run = (): Promise<void> => {
  invariant(command, 'missing command');
  return command.run(config, reporter, commander, commander.args).then(() => {
    reporter.close();
    if (outputWrapper) {
      reporter.footer(false);
    }
  });
};

//
const runEventuallyWithFile = (mutexFilename: ?string, isFirstTime?: boolean): Promise<void> => {
  return new Promise((ok) => {
    const lockFilename = mutexFilename || path.join(config.cwd, constants.SINGLE_INSTANCE_FILENAME);
    lockfile.lock(lockFilename, {realpath: false}, (err: mixed, release: () => void) => {
      if (err) {
        if (isFirstTime) {
          reporter.warn(reporter.lang('waitingInstance'));
        }
        setTimeout(() => {
          ok(runEventuallyWithFile(mutexFilename, isFirstTime));
        }, 200); // do not starve the CPU
      } else {
        onDeath(() => {
          process.exit(1);
        });
        ok(run().then(release));
      }
    });
  });
};

//
const runEventuallyWithNetwork = (mutexPort: ?string): Promise<void> => {
  return new Promise((ok) => {
    const connectionOptions = {
      port: +mutexPort || constants.SINGLE_INSTANCE_PORT,
    };

    const server = net.createServer();

    server.on('error', () => {
      // another Yarn instance exists, let's connect to it to know when it dies.
      reporter.warn(reporter.lang('waitingInstance'));
      const socket = net.createConnection(connectionOptions);

      socket
        .on('connect', () => {
          // Allow the program to exit if this is the only active server in the event system.
          socket.unref();
        })
        .on('close', (hadError?: boolean) => {
          // the `close` event gets always called after the `error` event
          if (!hadError) {
            process.nextTick(() => {
              ok(runEventuallyWithNetwork(mutexPort));
            });
          }
        })
        .on('error', () => {
          // No server to listen to ? Let's retry to become the next server then.
          process.nextTick(() => {
            ok(runEventuallyWithNetwork(mutexPort));
          });
        });
    });

    const onServerEnd = (): Promise<void> => {
      server.close();
      return Promise.resolve();
    };

    // open the server and continue only if succeed.
    server.listen(connectionOptions, () => {
      // ensure the server gets closed properly on SIGNALS.
      onDeath(onServerEnd);

      ok(run().then(onServerEnd));
    });
  });
};

function onUnexpectedError(err: Error) {
  function indent(str: string): string {
    return '\n  ' + str.trim().split('\n').join('\n  ');
  }

  const log = [];
  log.push(`Arguments: ${indent(process.argv.join(' '))}`);
  log.push(`PATH: ${indent(process.env.PATH || 'undefined')}`);
  log.push(`Yarn version: ${indent(pkg.version)}`);
  log.push(`Node version: ${indent(process.versions.node)}`);
  log.push(`Platform: ${indent(process.platform + ' ' + process.arch)}`);

  // add manifests
  for (const registryName of registryNames) {
    const possibleLoc = path.join(config.cwd, registries[registryName].filename);
    const manifest = fs.existsSync(possibleLoc) ? fs.readFileSync(possibleLoc, 'utf8') : 'No manifest';
    log.push(`${registryName} manifest: ${indent(manifest)}`);
  }

  // lockfile
  const lockLoc = path.join(config.cwd, constants.LOCKFILE_FILENAME);
  const lockfile = fs.existsSync(lockLoc) ? fs.readFileSync(lockLoc, 'utf8') : 'No lockfile';
  log.push(`Lockfile: ${indent(lockfile)}`);

  log.push(`Trace: ${indent(err.stack)}`);

  const errorLoc = path.join(config.cwd, 'yarn-error.log');
  fs.writeFileSync(errorLoc, log.join('\n\n') + '\n');

  reporter.error(reporter.lang('unexpectedError', err.message));
  reporter.info(reporter.lang('bugReport', errorLoc));
}

//
config.init({
  binLinks: commander.binLinks,
  modulesFolder: commander.modulesFolder,
  globalFolder: commander.globalFolder,
  cacheFolder: commander.cacheFolder,
  preferOffline: commander.preferOffline,
  captureHar: commander.har,
  ignorePlatform: commander.ignorePlatform,
  ignoreEngines: commander.ignoreEngines,
  ignoreScripts: commander.ignoreScripts,
  offline: commander.preferOffline || commander.offline,
  looseSemver: !commander.strictSemver,
  production: commander.production,
  httpProxy: commander.proxy,
  httpsProxy: commander.httpsProxy,
  networkConcurrency: commander.networkConcurrency,
  commandName,
}).then(() => {
  const exit = () => {
    process.exit(0);
  };

  const mutex: mixed = commander.mutex;
  if (mutex && typeof mutex === 'string') {
    const parts = mutex.split(':');
    const mutexType = parts.shift();
    const mutexSpecifier = parts.join(':');

    if (mutexType === 'file') {
      return runEventuallyWithFile(mutexSpecifier, true).then(exit);
    } else if (mutexType === 'network') {
      return runEventuallyWithNetwork(mutexSpecifier).then(exit);
    } else {
      throw new MessageError(`Unknown single instance type ${mutexType}`);
    }
  } else {
    return run().then(exit);
  }
}).catch((err: Error) => {
  reporter.verbose(err.stack);

  if (err instanceof MessageError) {
    reporter.error(err.message);
  } else {
    onUnexpectedError(err);
  }

  if (commandName) {
    const actualCommandForHelp = commands[commandName] ? commandName : aliases[commandName];
    if (command && actualCommandForHelp) {
      reporter.info(getDocsInfo(actualCommandForHelp));
    }
  }

  process.exit(1);
});<|MERGE_RESOLUTION|>--- conflicted
+++ resolved
@@ -23,9 +23,10 @@
 const pkg = require('../../package.json');
 
 export function createReporter(emoji: boolean, noProgress: boolean): any {
-  return new Reporter({
-    emoji,
-    noProgress,
+  const reporter = new Reporter({
+    emoji: commander.emoji && process.stdout.isTTY && process.platform === 'darwin',
+    verbose: commander.verbose,
+    noProgress: !commander.progress,
   });
 }
 
@@ -197,21 +198,12 @@
 if (commander.json) {
   Reporter = JSONReporter;
 }
-<<<<<<< HEAD
 
 // set reporter output options for emojis & progress bar
 const showEmoji = commander.emoji && process.stdout.isTTY && process.platform === 'darwin';
 const noProgress = getNoProgress(pkg.noProgress, commander.noProgress);
-
 const reporter = createReporter(showEmoji, noProgress); 
 
-=======
-const reporter = new Reporter({
-  emoji: commander.emoji && process.stdout.isTTY && process.platform === 'darwin',
-  verbose: commander.verbose,
-  noProgress: !commander.progress,
-});
->>>>>>> 8a12b1b2
 reporter.initPeakMemoryCounter();
 
 //

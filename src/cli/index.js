--- conflicted
+++ resolved
@@ -95,16 +95,12 @@
   commander.option('--network-concurrency <number>', 'maximum number of concurrent network requests', parseInt);
   commander.option('--network-timeout <milliseconds>', 'TCP timeout for network requests', parseInt);
   commander.option('--non-interactive', 'do not show interactive prompts');
-<<<<<<< HEAD
-  commander.option('--scripts-prepend-node-path [bool]', 'prepend the node executable dir to the PATH in scripts');
-  commander.option('--no-node-version-check', 'do not warn when using a potentially unsupported Node version');
-=======
   commander.option(
     '--scripts-prepend-node-path [bool]',
     'prepend the node executable dir to the PATH in scripts',
     boolify,
   );
->>>>>>> 002d39c9
+  commander.option('--no-node-version-check', 'do not warn when using a potentially unsupported Node version');
 
   // if -v is the first command, then always exit after returning the version
   if (args[0] === '-v') {

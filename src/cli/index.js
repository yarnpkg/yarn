--- conflicted
+++ resolved
@@ -414,18 +414,9 @@
     });
 }
 
-<<<<<<< HEAD
 async function start(): Promise<void> {
   const rc = getRcConfigForCwd(process.cwd());
   const yarnPath = rc['yarn-path'];
-=======
-export default function start() {
-  // ignore all arguments after a --
-  const doubleDashIndex = process.argv.findIndex(element => element === '--');
-  const startArgs = process.argv.slice(0, 2);
-  const args = process.argv.slice(2, doubleDashIndex === -1 ? process.argv.length : doubleDashIndex);
-  const endArgs = doubleDashIndex === -1 ? [] : process.argv.slice(doubleDashIndex);
->>>>>>> 52a35c90
 
   if (yarnPath && process.env.YARN_IGNORE_PATH !== '1') {
     const argv = process.argv.slice(2);
@@ -445,7 +436,7 @@
     const doubleDashIndex = process.argv.findIndex(element => element === '--');
     const startArgs = process.argv.slice(0, 2);
     const args = process.argv.slice(2, doubleDashIndex === -1 ? process.argv.length : doubleDashIndex);
-    const endArgs = doubleDashIndex === -1 ? [] : process.argv.slice(doubleDashIndex + 1, process.argv.length);
+    const endArgs = doubleDashIndex === -1 ? [] : process.argv.slice(doubleDashIndex);
 
     main({startArgs, args, endArgs});
   }

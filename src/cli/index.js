--- conflicted
+++ resolved
@@ -285,34 +285,6 @@
   return errorReportLoc;
 }
 
-<<<<<<< HEAD
-config.init({
-  binLinks: commander.binLinks,
-  modulesFolder: commander.modulesFolder,
-  globalFolder: commander.globalFolder,
-  cacheFolder: commander.cacheFolder,
-  preferOffline: commander.preferOffline,
-  captureHar: commander.har,
-  ignorePlatform: commander.ignorePlatform,
-  ignoreEngines: commander.ignoreEngines,
-  ignoreScripts: commander.ignoreScripts,
-  offline: commander.preferOffline || commander.offline,
-  looseSemver: !commander.strictSemver,
-  production: commander.production,
-  httpProxy: commander.proxy,
-  httpsProxy: commander.httpsProxy,
-  networkConcurrency: commander.networkConcurrency,
-  networkTimeout: commander.networkTimeout,
-  nonInteractive: commander.nonInteractive,
-  commandName: commandName === 'run' ? commander.args[0] : commandName,
-}).then(() => {
-  // option "no-progress" stored in yarn config
-  const noProgressConfig = config.registries.yarn.getOption('no-progress');
-
-  if (noProgressConfig) {
-    reporter.disableProgress();
-  }
-=======
 config
   .init({
     binLinks: commander.binLinks,
@@ -330,6 +302,7 @@
     httpProxy: commander.proxy,
     httpsProxy: commander.httpsProxy,
     networkConcurrency: commander.networkConcurrency,
+    networkTimeout: commander.networkTimeout,
     nonInteractive: commander.nonInteractive,
     commandName: commandName === 'run' ? commander.args[0] : commandName,
   })
@@ -340,7 +313,6 @@
     if (noProgressConfig) {
       reporter.disableProgress();
     }
->>>>>>> 25890c8c
 
     const exit = () => {
       process.exit(0);

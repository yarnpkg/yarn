/* @flow */

import type {Manifest} from '../../types.js';
import {MessageError} from '../../errors.js';
import RegistryResolver from './registry-resolver.js';
import NpmRegistry from '../../registries/npm-registry.js';
import map from '../../util/map.js';
import * as fs from '../../util/fs.js';

const invariant = require('invariant');
const path = require('path');

type RegistryResponse = {
  name: string,
  versions: { [key: string]: Manifest },
  "dist-tags": { [key: string]: string },
};

export default class NpmResolver extends RegistryResolver {
  static registry = 'npm';

  async findVersionInRegistryResponse(body: RegistryResponse): Promise<Manifest> {
    let range = this.range;

    if (range in body['dist-tags']) {
      range = body['dist-tags'][range];
    }

    const satisfied = await this.config.resolveConstraints(Object.keys(body.versions), range);
    if (satisfied) {
      return body.versions[satisfied];
    } else {
      throw new MessageError(
        `Couldn't find any versions for ${body.name} that matches ${range}. ` +
        `Possible versions: ${Object.keys(body.versions).join(', ')}`,
      );
    }
  }

  async resolveRequest(): Promise<?Manifest> {
    if (this.config.offline) {
      let res = this.resolveRequestOffline();
      if (res != null) {
        return res;
      }
    }

    const body = await this.config.registries.npm.request(NpmRegistry.escapeName(this.name));

    if (body) {
      return await this.findVersionInRegistryResponse(body);
    } else {
      return null;
    }
  }

  async resolveRequestOffline(): Promise<?Manifest> {
    // find modules of this name
    const prefix = `npm-${this.name}-`;

    const packagesRoot = this.config.packagesRoot;
    invariant(packagesRoot, 'expected packages root');

    const files = await this.config.getCache('cachedPackages', async (): Promise<Array<string>> => {
      const files = await fs.readdir(packagesRoot);
      const validFiles = [];

      for (const name of files) {
        // no hidden files
        if (name[0] === '.') {
          continue;
        }

        // ensure valid module cache
        const dir = path.join(packagesRoot, name);
        if (await this.config.isValidModuleDest(dir)) {
          validFiles.push(name);
        }
      }

      return validFiles;
    });

    const versions = map();

    for (const name of files) {
      // check if folder starts with our prefix
      if (name.indexOf(prefix) !== 0) {
        continue;
      }

      const dir = path.join(packagesRoot, name);

      // read manifest and validate correct name
      const pkg = await this.config.readManifest(dir, 'npm');
      if (pkg.name !== this.name) {
        continue;
      }

      // read package metadata
      const metadata = await this.config.readPackageMetadata(dir);
      if (!metadata._remote) {
        continue; // old yarn metadata
      }

      versions[pkg.version] = Object.assign({}, pkg, {_remote: metadata.remote});
    }

    const satisfied = await this.config.resolveConstraints(Object.keys(versions), this.range);
    if (satisfied) {
      return versions[satisfied];
    } else if (!this.config.preferOffline) {
      throw new MessageError(
        this.reporter.lang(
          'couldntFindPackageInCache',
          this.name,
          this.range,
          Object.keys(versions).join(', '),
        ),
      );
    } else {
      return null;
    }
  }

  async resolve(): Promise<Manifest> {
    // lockfile
    const shrunk = this.request.getLocked('tarball');
    if (shrunk) {
      return shrunk;
    }

    const info = await this.resolveRequest();
<<<<<<< HEAD
    if (!info) {
=======
    if (info == null) {
>>>>>>> ade49ae1
      throw new MessageError(this.reporter.lang('packageNotFoundRegistry', this.name, 'npm'));
    }

    if (typeof info.deprecated === 'string') {
      const deprecated = info.deprecated;
      let human = `${info.name}@${info.version}`;
      const parentNames = this.request.getParentNames();
      if (parentNames.length) {
        human = parentNames.concat(human).join(' > ');
      }
      this.reporter.warn(`${human}: ${deprecated}`);
    }

    if (info.dist && info.dist.tarball) {
      info._remote = {
        resolved: `${info.dist.tarball}#${info.dist.shasum}`,
        type: 'tarball',
        reference: info.dist.tarball,
        hash: info.dist.shasum,
        registry: 'npm',
      };
    }

    info._uid = info.version;
    return info;
  }
}<|MERGE_RESOLUTION|>--- conflicted
+++ resolved
@@ -131,11 +131,7 @@
     }
 
     const info = await this.resolveRequest();
-<<<<<<< HEAD
-    if (!info) {
-=======
     if (info == null) {
->>>>>>> ade49ae1
       throw new MessageError(this.reporter.lang('packageNotFoundRegistry', this.name, 'npm'));
     }
 

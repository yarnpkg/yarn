/* @flow */

import type RequestManager from '../util/request-manager.js';
import type {RegistryRequestOptions, CheckOutdatedReturn} from './base-registry.js';
import type Config from '../config.js';
import type {ConfigRegistries} from './index.js';
import * as fs from '../util/fs.js';
import NpmResolver from '../resolvers/registries/npm-resolver.js';
import envReplace from '../util/env-replace.js';
import Registry from './base-registry.js';
<<<<<<< HEAD
import {addSuffix} from '../util/misc';
=======
import {addSuffix, removePrefix} from '../util/misc';
import isRequestToRegistry from './is-request-to-registry.js';
>>>>>>> 0ad2bf91

const userHome = require('../util/user-home-dir').default;
const path = require('path');
const url = require('url');
const ini = require('ini');

const DEFAULT_REGISTRY = 'https://registry.npmjs.org/';
const REGEX_REGISTRY_PREFIX = /^https?:/;
const REGEX_REGISTRY_SUFFIX = /registry\/?$/;

function getGlobalPrefix(): string {
  if (process.env.PREFIX) {
    return process.env.PREFIX;
  } else if (process.platform === 'win32') {
    // c:\node\node.exe --> prefix=c:\node\
    return path.dirname(process.execPath);
  } else {
    // /usr/local/bin/node --> prefix=/usr/local
    let prefix = path.dirname(path.dirname(process.execPath));

    // destdir only is respected on Unix
    if (process.env.DESTDIR) {
      prefix = path.join(process.env.DESTDIR, prefix);
    }

    return prefix;
  }
}

export default class NpmRegistry extends Registry {
  constructor(cwd: string, registries: ConfigRegistries, requestManager: RequestManager) {
    super(cwd, registries, requestManager);
    this.folder = 'node_modules';
  }

  static filename = 'package.json';

  static escapeName(name: string): string {
    // scoped packages contain slashes and the npm registry expects them to be escaped
    return name.replace('/', '%2f');
  }

  request(pathname: string, opts?: RegistryRequestOptions = {}, packageName: ?string): Promise<*> {
    const registry = this.getRegistry(packageName || pathname);
    const requestUrl = url.resolve(registry, pathname);
    const alwaysAuth = this.getRegistryOrGlobalOption(registry, 'always-auth');

    const headers = {};
<<<<<<< HEAD
    if (this.token || alwaysAuth) {
      const authorization = this.getAuth(packageName || pathname);
=======
    if (this.token || (alwaysAuth && isRequestToRegistry(requestUrl, registry))) {
      const authorization = this.getAuth(pathname);
>>>>>>> 0ad2bf91
      if (authorization) {
        headers.authorization = authorization;
      }
    }

    return this.requestManager.request({
      url: requestUrl,
      method: opts.method,
      body: opts.body,
      auth: opts.auth,
      headers,
      json: !opts.buffer,
      buffer: opts.buffer,
      process: opts.process,
      gzip: true,
    });
  }

  async checkOutdated(config: Config, name: string, range: string): CheckOutdatedReturn {
    const req = await this.request(NpmRegistry.escapeName(name));
    if (!req) {
      throw new Error('couldnt find ' + name);
    }

    const {repository, homepage} = req;
    const url = homepage || (repository && repository.url) || '';

    return {
      latest: req['dist-tags'].latest,
      wanted: (await NpmResolver.findVersionInRegistryResponse(config, range, req)).version,
      url,
    };
  }

  async getPossibleConfigLocations(filename: string): Promise<Array<[boolean, string, string]>> {
    const possibles = [
      [false, path.join(this.cwd, filename)],
      [true, this.config.userconfig || path.join(userHome, filename)],
      [false, path.join(getGlobalPrefix(), filename)],
    ];

    const foldersFromRootToCwd = this.cwd.split(path.sep);
    while (foldersFromRootToCwd.length > 1) {
      possibles.push([false, path.join(foldersFromRootToCwd.join(path.sep), filename)]);
      foldersFromRootToCwd.pop();
    }

    const actuals = [];
    for (const [isHome, loc] of possibles) {
      if (await fs.exists(loc)) {
        actuals.push([
          isHome,
          loc,
          await fs.readFile(loc),
        ]);
      }
    }
    return actuals;
  }

  async loadConfig(): Promise<void> {
    // docs: https://docs.npmjs.com/misc/config
    this.mergeEnv('npm_config_');

    for (const [, loc, file] of await this.getPossibleConfigLocations('.npmrc')) {
      const config = Registry.normalizeConfig(ini.parse(file));
      for (const key: string in config) {
        config[key] = envReplace(config[key]);
      }

      // normalize offline mirror path relative to the current npmrc
      const offlineLoc = config['yarn-offline-mirror'];
      // don't normalize if we already have a mirror path
      if (!this.config['yarn-offline-mirror'] && offlineLoc) {
        const mirrorLoc = config['yarn-offline-mirror'] = path.resolve(path.dirname(loc), offlineLoc);
        await fs.mkdirp(mirrorLoc);
      }

      this.config = Object.assign({}, config, this.config);
    }
  }

  getScope(packageName: string): string {
    return !packageName || packageName[0] !== '@' ? '' : packageName.split(/\/|%2f/)[0];
  }

  getRegistry(packageName: string): string {
    // Try extracting registry from the url, then scoped registry, and default registry
    if (packageName.match(/^https?:/)) {
      const availableRegistries = this.getAvailableRegistries();
      const registry = availableRegistries.find((registry) => packageName.startsWith(registry));
      if (registry) {
        return addSuffix(registry, '/');
      }
    }

    for (const scope of [this.getScope(packageName), '']) {
      const registry = this.getScopedOption(scope, 'registry')
                    || this.registries.yarn.getScopedOption(scope, 'registry');
      if (registry) {
        return addSuffix(String(registry), '/');
      }
    }

    return DEFAULT_REGISTRY;
  }

  getAuth(packageName: string): string {
    if (this.token) {
      return this.token;
    }

    const registry = this.getRegistry(packageName);

    // Check for bearer token.
    const authToken = this.getRegistryOrGlobalOption(registry, '_authToken');
    if (authToken) {
      return `Bearer ${String(authToken)}`;
    }

    // Check for basic auth token.
    const auth = this.getRegistryOrGlobalOption(registry, '_auth');
    if (auth) {
      return `Basic ${String(auth)}`;
    }

    // Check for basic username/password auth.
    const username = this.getRegistryOrGlobalOption(registry, 'username');
    const password = this.getRegistryOrGlobalOption(registry, '_password');
    if (username && password) {
      const pw = new Buffer(String(password), 'base64').toString();
      return 'Basic ' + new Buffer(String(username) + ':' + pw).toString('base64');
    }

    return '';
  }

  getScopedOption(scope: string, option: string): mixed {
    return this.getOption(scope + (scope ? ':' : '') + option);
  }

  getRegistryOption(registry: string, option: string): mixed {
    const pre = REGEX_REGISTRY_PREFIX;
    const suf = REGEX_REGISTRY_SUFFIX;

    // When registry is used config scope, the trailing '/' is required
    const reg = addSuffix(registry, '/');

    // 1st attempt, try to get option for the given registry URL
    // 2nd attempt, remove the 'https?:' prefix of the registry URL
    // 3nd attempt, remove the 'registry/?' suffix of the registry URL
    return this.getScopedOption(reg, option)
      || reg.match(pre) && this.getRegistryOption(reg.replace(pre, ''), option)
      || reg.match(suf) && this.getRegistryOption(reg.replace(suf, ''), option);
  }

  getRegistryOrGlobalOption(registry: string, option: string): mixed {
    return this.getRegistryOption(registry, option) || this.getOption(option);
  }
}<|MERGE_RESOLUTION|>--- conflicted
+++ resolved
@@ -8,12 +8,8 @@
 import NpmResolver from '../resolvers/registries/npm-resolver.js';
 import envReplace from '../util/env-replace.js';
 import Registry from './base-registry.js';
-<<<<<<< HEAD
-import {addSuffix} from '../util/misc';
-=======
 import {addSuffix, removePrefix} from '../util/misc';
 import isRequestToRegistry from './is-request-to-registry.js';
->>>>>>> 0ad2bf91
 
 const userHome = require('../util/user-home-dir').default;
 const path = require('path');
@@ -62,13 +58,8 @@
     const alwaysAuth = this.getRegistryOrGlobalOption(registry, 'always-auth');
 
     const headers = {};
-<<<<<<< HEAD
-    if (this.token || alwaysAuth) {
+    if (this.token || (alwaysAuth && isRequestToRegistry(requestUrl, registry))) {
       const authorization = this.getAuth(packageName || pathname);
-=======
-    if (this.token || (alwaysAuth && isRequestToRegistry(requestUrl, registry))) {
-      const authorization = this.getAuth(pathname);
->>>>>>> 0ad2bf91
       if (authorization) {
         headers.authorization = authorization;
       }

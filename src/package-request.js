--- conflicted
+++ resolved
@@ -266,11 +266,7 @@
     }
 
     if (info.flat && !this.resolver.flat) {
-<<<<<<< HEAD
-      throw new MessageError(this.reporter.lang('packageRequestFlatGlobalError'));
-=======
-      throw new MessageError(this.reporter.lang('flatGlobalError', `${info.name}@${info.version}`));
->>>>>>> 276720b7
+      throw new MessageError(this.reporter.lang('packageRequestFlatGlobalError', `${info.name}@${info.version}`));
     }
 
     // validate version info

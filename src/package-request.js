--- conflicted
+++ resolved
@@ -382,8 +382,12 @@
     reporter: Reporter,
     filterByPatterns: ?Array<string>,
   ): Promise<Array<Dependency>> {
-<<<<<<< HEAD
-    let {requests: depReqPatterns} = await install.fetchRequestFromCwd();
+    const {requests: reqPatterns, workspaceLayout} = await install.fetchRequestFromCwd();
+
+    // Filter out workspace patterns if necessary
+    let depReqPatterns = workspaceLayout
+      ? reqPatterns.filter(p => !workspaceLayout.getManifestByPattern(p.pattern))
+      : reqPatterns;
 
     // filter the list down to just the packages requested.
     // prevents us from having to query the metadata for all packages.
@@ -393,14 +397,6 @@
         dep => filterByNames.indexOf(PackageRequest.normalizePattern(dep.pattern).name) >= 0,
       );
     }
-=======
-    const {requests: reqPatterns, workspaceLayout} = await install.fetchRequestFromCwd();
-
-    // Filter out workspace patterns if necessary
-    const depReqPatterns = workspaceLayout
-      ? reqPatterns.filter(p => !workspaceLayout.getManifestByPattern(p.pattern))
-      : reqPatterns;
->>>>>>> 21566ddb
 
     const deps = await Promise.all(
       depReqPatterns.map(async ({pattern, hint}): Promise<Dependency> => {

--- conflicted
+++ resolved
@@ -124,9 +124,6 @@
 };
 
 export type VersionColor = 'red' | 'yellow' | 'green' | 'white';
-<<<<<<< HEAD
-export const INTEGRITY_ALGORITHMS = ['md5', 'whirlpool', 'sha1', 'sha224', 'sha256', 'sha384', 'sha512'];
-=======
+export type RequestHint = 'dev' | 'optional' | 'resolution' | 'workspaces';
 
-export type RequestHint = 'dev' | 'optional' | 'resolution' | 'workspaces';
->>>>>>> 5ef113f7
+export const INTEGRITY_ALGORITHMS = ['md5', 'whirlpool', 'sha1', 'sha224', 'sha256', 'sha384', 'sha512'];
--- conflicted
+++ resolved
@@ -78,13 +78,8 @@
     rules: [
       {
         test: /\.js$/,
-<<<<<<< HEAD
         exclude: /node_modules|Caches/,
-        loader: require.resolve('babel-loader'),
-=======
-        exclude: /node_modules/,
-        use: 'babel-loader',
->>>>>>> c58bd58e
+        loader: require.resolve('babel-loader')
       },
       {
         test: /rx\.lite\.aggregates\.js/,
@@ -126,11 +121,6 @@
     rules: [
       {
         test: /\.js$/,
-<<<<<<< HEAD
-        exclude: /node_modules|Caches/,
-        loader: require.resolve('babel-loader'),
-        query: babelRc.env['pre-node5'],
-=======
         exclude: /node_modules/,
         use: [
           {
@@ -142,7 +132,6 @@
       {
         test: /rx\.lite\.aggregates\.js/,
         use: 'imports-loader?define=>false'
->>>>>>> c58bd58e
       },
     ],
   },
